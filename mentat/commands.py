--- conflicted
+++ resolved
@@ -135,25 +135,15 @@
     def __init__(self, code_context: CodeContext):
         self.code_context = code_context
 
-<<<<<<< HEAD
     async def apply(self, *args: str) -> None:
         stream = get_session_stream()
 
         if len(args) == 0:
-            await stream.send("No files specified", color="yellow")
+            await stream.send("No files specified\n", color="yellow")
             return
         for file_path in args:
             code_file = CodeFile(file_path)
             await self.code_context.add_file(code_file)
-=======
-    def apply(self, *args: str) -> None:
-        if len(args) == 0:
-            cprint("No files specified\n", "yellow")
-            return
-        for file_path in args:
-            code_file = CodeFile(file_path)
-            self.code_context.add_file(code_file)
->>>>>>> b5785106
 
     @classmethod
     def argument_names(cls) -> list[str]:
@@ -168,24 +158,14 @@
     def __init__(self, code_context: CodeContext):
         self.code_context = code_context
 
-<<<<<<< HEAD
     async def apply(self, *args: str) -> None:
         stream = get_session_stream()
         if len(args) == 0:
-            await stream.send("No files specified", color="yellow")
+            await stream.send("No files specified\n", color="yellow")
             return
         for file_path in args:
             code_file = CodeFile(file_path)
             await self.code_context.remove_file(code_file)
-=======
-    def apply(self, *args: str) -> None:
-        if len(args) == 0:
-            cprint("No files specified\n", "yellow")
-            return
-        for file_path in args:
-            code_file = CodeFile(file_path)
-            self.code_context.remove_file(code_file)
->>>>>>> b5785106
 
     @classmethod
     def argument_names(cls) -> list[str]:
