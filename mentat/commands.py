from __future__ import annotations

import webbrowser
from abc import ABC, abstractmethod
from pathlib import Path
from typing import List

<<<<<<< HEAD
from mentat.conversation import MessageRole
from mentat.session_context import SESSION_CONTEXT
=======
from mentat.code_file_manager import CODE_FILE_MANAGER
from mentat.conversation import CONVERSATION, MessageRole
from mentat.include_files import print_invalid_path
from mentat.session_stream import SESSION_STREAM
>>>>>>> da81771f
from mentat.utils import create_viewer

from .errors import MentatError
from .git_handler import GIT_ROOT, commit


class Command(ABC):
    # Unfortunately, Command isn't defined here yet, so even with annotations we need quotation marks
    _registered_commands = dict[str, type["Command"]]()
    hidden = False

    def __init_subclass__(cls, command_name: str | None) -> None:
        if command_name is not None:
            Command._registered_commands[command_name] = cls

    @classmethod
    def create_command(cls, command_name: str) -> Command:
        if command_name not in cls._registered_commands:
            return InvalidCommand(command_name)

        command_cls = cls._registered_commands[command_name]
        return command_cls()

    @classmethod
    def get_command_names(cls) -> list[str]:
        return [
            name
            for name, command in cls._registered_commands.items()
            if not command.hidden
        ]

    @classmethod
    def get_command_completions(cls) -> List[str]:
        return list(map(lambda name: "/" + name, cls.get_command_names()))

    @abstractmethod
    async def apply(self, *args: str) -> None:
        pass

    # TODO: make more robust way to specify arguments for commands
    @classmethod
    @abstractmethod
    def argument_names(cls) -> list[str]:
        pass

    @classmethod
    @abstractmethod
    def help_message(cls) -> str:
        pass


class InvalidCommand(Command, command_name=None):
    def __init__(self, invalid_name: str):
        self.invalid_name = invalid_name

    async def apply(self, *args: str) -> None:
        session_context = SESSION_CONTEXT.get()
        stream = session_context.stream

        await stream.send(
            f"{self.invalid_name} is not a valid command. Use /help to see a list of"
            " all valid commands",
            color="light_yellow",
        )

    @classmethod
    def argument_names(cls) -> list[str]:
        raise MentatError("Argument names called on invalid command")

    @classmethod
    def help_message(cls) -> str:
        raise MentatError("Help message called on invalid command")


help_message_width = 60


class HelpCommand(Command, command_name="help"):
    async def apply(self, *args: str) -> None:
        session_context = SESSION_CONTEXT.get()
        stream = session_context.stream

        if not args:
            commands = Command.get_command_names()
        else:
            commands = args
        for command_name in commands:
            if command_name not in Command._registered_commands:
                await stream.send(
                    f"Error: Command {command_name} does not exist.", color="red"
                )
            else:
                command_class = Command._registered_commands[command_name]
                argument_names = command_class.argument_names()
                help_message = command_class.help_message()
                message = (
                    " ".join(
                        [f"/{command_name}"] + [f"<{arg}>" for arg in argument_names]
                    ).ljust(help_message_width)
                    + help_message
                )
                await stream.send(message)

    @classmethod
    def argument_names(cls) -> list[str]:
        return []

    @classmethod
    def help_message(cls) -> str:
        return "Displays this message"


class CommitCommand(Command, command_name="commit"):
    default_message = "Automatic commit"

    async def apply(self, *args: str) -> None:
        if args:
            commit(args[0])
        else:
            commit(self.__class__.default_message)

    @classmethod
    def argument_names(cls) -> list[str]:
        return [f"commit_message={cls.default_message}"]

    @classmethod
    def help_message(cls) -> str:
        return "Commits all of your unstaged and staged changes to git"


class IncludeCommand(Command, command_name="include"):
    async def apply(self, *args: str) -> None:
<<<<<<< HEAD
        session_context = SESSION_CONTEXT.get()
        stream = session_context.stream
        code_context = session_context.code_context
=======
        stream = SESSION_STREAM.get()
        code_context = CODE_CONTEXT.get()
        git_root = GIT_ROOT.get()
>>>>>>> da81771f

        if len(args) == 0:
            await stream.send("No files specified\n", color="yellow")
            return
        for file_path in args:
            included_paths, invalid_paths = code_context.include_file(
                Path(file_path).absolute()
            )
            for invalid_path in invalid_paths:
                await print_invalid_path(invalid_path)
            for included_path in included_paths:
                rel_path = included_path.relative_to(git_root)
                await stream.send(f"{rel_path} added to context", color="green")

    @classmethod
    def argument_names(cls) -> list[str]:
        return ["file1", "file2", "..."]

    @classmethod
    def help_message(cls) -> str:
        return "Add files to the code context"


class ExcludeCommand(Command, command_name="exclude"):
    async def apply(self, *args: str) -> None:
<<<<<<< HEAD
        session_context = SESSION_CONTEXT.get()
        stream = session_context.stream
        code_context = session_context.code_context
=======
        stream = SESSION_STREAM.get()
        code_context = CODE_CONTEXT.get()
        git_root = GIT_ROOT.get()
>>>>>>> da81771f

        if len(args) == 0:
            await stream.send("No files specified\n", color="yellow")
            return
        for file_path in args:
            excluded_paths, invalid_paths = code_context.exclude_file(
                Path(file_path).absolute()
            )
            for invalid_path in invalid_paths:
                await print_invalid_path(invalid_path)
            for excluded_path in excluded_paths:
                rel_path = excluded_path.relative_to(git_root)
                await stream.send(f"{rel_path} removed from context", color="red")

    @classmethod
    def argument_names(cls) -> list[str]:
        return ["file1", "file2", "..."]

    @classmethod
    def help_message(cls) -> str:
        return "Remove files from the code context"


class UndoCommand(Command, command_name="undo"):
    async def apply(self, *args: str) -> None:
        session_context = SESSION_CONTEXT.get()
        stream = session_context.stream
        code_file_manager = session_context.code_file_manager

        errors = code_file_manager.history.undo()
        if errors:
            await stream.send(errors)
        await stream.send("Undo complete", color="green")

    @classmethod
    def argument_names(cls) -> list[str]:
        return []

    @classmethod
    def help_message(cls) -> str:
        return "Undo the last change made by Mentat"


class UndoAllCommand(Command, command_name="undo-all"):
    async def apply(self, *args: str) -> None:
        session_context = SESSION_CONTEXT.get()
        stream = session_context.stream
        code_file_manager = session_context.code_file_manager

        errors = code_file_manager.history.undo_all()
        if errors:
            await stream.send(errors)
        await stream.send("Undos complete", color="green")

    @classmethod
    def argument_names(cls) -> list[str]:
        return []

    @classmethod
    def help_message(cls) -> str:
        return "Undo all changes made by Mentat"


class ClearCommand(Command, command_name="clear"):
    async def apply(self, *args: str) -> None:
        session_context = SESSION_CONTEXT.get()
        stream = session_context.stream
        conversation = session_context.conversation

        # Only keep system messages (for now just the prompt)
        conversation.messages = [
            message
            for message in conversation.messages
            if message["role"] == MessageRole.System.value
        ]
        message = "Message history cleared"
        await stream.send(message, color="green")

    @classmethod
    def argument_names(cls) -> list[str]:
        return []

    @classmethod
    def help_message(cls) -> str:
        return "Clear the current conversation's message history"


class ConversationCommand(Command, command_name="conversation"):
    hidden = True

    async def apply(self, *args: str) -> None:
        session_context = SESSION_CONTEXT.get()
        conversation = session_context.conversation

        viewer_path = create_viewer(conversation.literal_messages)
        webbrowser.open(f"file://{viewer_path.resolve()}")

    @classmethod
    def argument_names(cls) -> list[str]:
        return []

    @classmethod
    def help_message(cls) -> str:
        return "Opens an html page showing the conversation as seen by Mentat so far"


class ContextCommand(Command, command_name="context"):
    async def apply(self, *args: str) -> None:
        code_context = CODE_CONTEXT.get()

        await code_context.display_context()

    @classmethod
    def argument_names(cls) -> list[str]:
        return []

    @classmethod
    def help_message(cls) -> str:
        return "Shows all files currently in Mentat's context"<|MERGE_RESOLUTION|>--- conflicted
+++ resolved
@@ -5,19 +5,13 @@
 from pathlib import Path
 from typing import List
 
-<<<<<<< HEAD
 from mentat.conversation import MessageRole
+from mentat.include_files import print_invalid_path
 from mentat.session_context import SESSION_CONTEXT
-=======
-from mentat.code_file_manager import CODE_FILE_MANAGER
-from mentat.conversation import CONVERSATION, MessageRole
-from mentat.include_files import print_invalid_path
-from mentat.session_stream import SESSION_STREAM
->>>>>>> da81771f
 from mentat.utils import create_viewer
 
 from .errors import MentatError
-from .git_handler import GIT_ROOT, commit
+from .git_handler import commit
 
 
 class Command(ABC):
@@ -146,15 +140,10 @@
 
 class IncludeCommand(Command, command_name="include"):
     async def apply(self, *args: str) -> None:
-<<<<<<< HEAD
         session_context = SESSION_CONTEXT.get()
         stream = session_context.stream
         code_context = session_context.code_context
-=======
-        stream = SESSION_STREAM.get()
-        code_context = CODE_CONTEXT.get()
-        git_root = GIT_ROOT.get()
->>>>>>> da81771f
+        git_root = session_context.git_root
 
         if len(args) == 0:
             await stream.send("No files specified\n", color="yellow")
@@ -180,15 +169,10 @@
 
 class ExcludeCommand(Command, command_name="exclude"):
     async def apply(self, *args: str) -> None:
-<<<<<<< HEAD
         session_context = SESSION_CONTEXT.get()
         stream = session_context.stream
         code_context = session_context.code_context
-=======
-        stream = SESSION_STREAM.get()
-        code_context = CODE_CONTEXT.get()
-        git_root = GIT_ROOT.get()
->>>>>>> da81771f
+        git_root = session_context.git_root
 
         if len(args) == 0:
             await stream.send("No files specified\n", color="yellow")
@@ -297,7 +281,8 @@
 
 class ContextCommand(Command, command_name="context"):
     async def apply(self, *args: str) -> None:
-        code_context = CODE_CONTEXT.get()
+        session_context = SESSION_CONTEXT.get()
+        code_context = session_context.code_context
 
         await code_context.display_context()
 
