--- conflicted
+++ resolved
@@ -143,11 +143,7 @@
             return
         for file_path in args:
             code_file = CodeFile(file_path)
-<<<<<<< HEAD
-            self.code_context.include_file(code_file)
-=======
-            await self.code_context.add_file(code_file)
->>>>>>> aac125eb
+            await self.code_context.include_file(code_file)
 
     @classmethod
     def argument_names(cls) -> list[str]:
@@ -169,11 +165,7 @@
             return
         for file_path in args:
             code_file = CodeFile(file_path)
-<<<<<<< HEAD
-            self.code_context.exclude_file(code_file)
-=======
-            await self.code_context.remove_file(code_file)
->>>>>>> aac125eb
+            await self.code_context.exclude_file(code_file)
 
     @classmethod
     def argument_names(cls) -> list[str]:
