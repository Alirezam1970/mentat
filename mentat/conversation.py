import asyncio
from timeit import default_timer

from openai.error import InvalidRequestError, RateLimitError
from termcolor import cprint

from mentat.config_manager import ConfigManager, user_config_path
from mentat.errors import MentatError, UserError
from mentat.llm_api import (
    CostTracker,
    call_llm_api,
    count_tokens,
    get_prompt_token_count,
    is_model_available,
    model_context_size,
)
from mentat.parsers.file_edit import FileEdit
from mentat.parsers.parser import Parser

from .code_context import CodeContext
from .code_file_manager import CodeFileManager


class Conversation:
    def __init__(
        self,
        parser: Parser,
        config: ConfigManager,
        cost_tracker: CostTracker,
        code_context: CodeContext,
        code_file_manager: CodeFileManager,
    ):
        self.messages = list[dict[str, str]]()
        prompt = parser.get_system_prompt()
        self.add_system_message(prompt)
        self.cost_tracker = cost_tracker
        self.code_context = code_context
        self.code_file_manager = code_file_manager
        self.model = config.model()
        if not is_model_available(self.model):
            raise KeyboardInterrupt(
                f"Model {self.model} is not available. Please try again with a"
                " different model."
            )
        if "gpt-4" not in self.model:
            cprint(
                "Warning: Mentat has only been tested on GPT-4. You may experience"
                " issues with quality. This model may not be able to respond in"
                " mentat's edit format.",
                color="yellow",
            )
            if "gpt-3.5" not in self.model:
                cprint(
                    "Warning: Mentat does not know how to calculate costs or context"
                    " size for this model.",
                    color="yellow",
                )

<<<<<<< HEAD
=======
        tokens = count_tokens(
            code_context.get_code_message(self.model, self.code_file_manager, parser),
            self.model,
        ) + count_tokens(prompt, self.model)
>>>>>>> b5785106
        context_size = model_context_size(self.model)
        maximum_context = config.maximum_context()
        if maximum_context:
            if context_size:
                context_size = min(context_size, maximum_context)
            else:
                context_size = maximum_context
        tokens = count_tokens(
            code_context.get_code_message(
                self.model, self.code_file_manager, max_tokens=0
            ),
            self.model,
        ) + count_tokens(prompt, self.model)

        if not context_size:
            raise KeyboardInterrupt(
                f"Context size for {self.model} is not known. Please set"
                f" maximum-context in {user_config_path}."
            )
        else:
            self.max_tokens = context_size
        if context_size and tokens > context_size:
            raise KeyboardInterrupt(
                f"Included files already exceed token limit ({tokens} /"
                f" {context_size}). Please try running again with a reduced"
                " number of files."
            )
        elif tokens + 1000 > context_size:
            cprint(
                f"Warning: Included files are close to token limit ({tokens} /"
                f" {context_size}), you may not be able to have a long"
                " conversation.",
                "red",
            )
        else:
            cprint(
                f"Prompt and included files token count: {tokens} / {context_size}",
                "cyan",
            )

    def add_system_message(self, message: str):
        self.messages.append({"role": "system", "content": message})

    def add_user_message(self, message: str):
        self.messages.append({"role": "user", "content": message})

    def add_assistant_message(self, message: str):
        self.messages.append({"role": "assistant", "content": message})

    async def _run_async_stream(
        self, parser: Parser, config: ConfigManager, messages: list[dict[str, str]]
    ) -> tuple[str, list[FileEdit]]:
        response = await call_llm_api(messages, self.model)
        with parser.interrupt_catcher():
            print("\nStreaming...  use control-c to interrupt the model at any point\n")
            message, file_edits = await parser.stream_and_parse_llm_response(
                response, self.code_file_manager, config
            )
        return message, file_edits

    def _handle_async_stream(
        self,
        parser: Parser,
        config: ConfigManager,
        messages: list[dict[str, str]],
    ) -> tuple[str, list[FileEdit], float]:
        start_time = default_timer()
        try:
            message, file_edits = asyncio.run(
                self._run_async_stream(parser, config, messages)
            )
        except InvalidRequestError as e:
            raise MentatError(
                "Something went wrong - invalid request to OpenAI API. OpenAI"
                " returned:\n" + str(e)
            )
        except RateLimitError as e:
            raise UserError("OpenAI gave a rate limit error:\n" + str(e))

        time_elapsed = default_timer() - start_time
        return (message, file_edits, time_elapsed)

    def get_model_response(
        self, parser: Parser, config: ConfigManager
    ) -> list[FileEdit]:
        messages = self.messages.copy()

        # Rebuild code context with active code and available tokens
        conversation_history = "\n".join([m["content"] for m in messages])
        tokens = count_tokens(conversation_history, self.model)
        response_buffer = 1000
        code_message = self.code_context.get_code_message(
<<<<<<< HEAD
            self.model,
            self.code_file_manager,
            self.max_tokens - tokens - response_buffer,
=======
            self.model, self.code_file_manager, parser
>>>>>>> b5785106
        )
        messages.append({"role": "system", "content": code_message})

        print()
        self.code_context.display_features()
        num_prompt_tokens = get_prompt_token_count(messages, self.model)
        message, file_edits, time_elapsed = self._handle_async_stream(
            parser, config, messages
        )
        self.cost_tracker.display_api_call_stats(
            num_prompt_tokens,
            count_tokens(message, self.model),
            self.model,
            time_elapsed,
        )

        self.add_assistant_message(message)
        return file_edits<|MERGE_RESOLUTION|>--- conflicted
+++ resolved
@@ -56,13 +56,6 @@
                     color="yellow",
                 )
 
-<<<<<<< HEAD
-=======
-        tokens = count_tokens(
-            code_context.get_code_message(self.model, self.code_file_manager, parser),
-            self.model,
-        ) + count_tokens(prompt, self.model)
->>>>>>> b5785106
         context_size = model_context_size(self.model)
         maximum_context = config.maximum_context()
         if maximum_context:
@@ -72,7 +65,7 @@
                 context_size = maximum_context
         tokens = count_tokens(
             code_context.get_code_message(
-                self.model, self.code_file_manager, max_tokens=0
+                self.model, self.code_file_manager, parser, max_tokens=0
             ),
             self.model,
         ) + count_tokens(prompt, self.model)
@@ -155,13 +148,10 @@
         tokens = count_tokens(conversation_history, self.model)
         response_buffer = 1000
         code_message = self.code_context.get_code_message(
-<<<<<<< HEAD
             self.model,
             self.code_file_manager,
+            parser,
             self.max_tokens - tokens - response_buffer,
-=======
-            self.model, self.code_file_manager, parser
->>>>>>> b5785106
         )
         messages.append({"role": "system", "content": code_message})
 
