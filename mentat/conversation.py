from timeit import default_timer

from openai.error import InvalidRequestError, RateLimitError

from mentat.parsers.file_edit import FileEdit
from mentat.parsers.parser import Parser

from .code_context import CodeContext
from .code_file_manager import CodeFileManager
from .config_manager import ConfigManager, user_config_path
from .errors import MentatError, UserError
from .llm_api import (
    CostTracker,
    call_llm_api,
    count_tokens,
    get_prompt_token_count,
    is_model_available,
    model_context_size,
)
from .session_stream import SESSION_STREAM


class Conversation:
    def __init__(
        self,
        config: ConfigManager,
        cost_tracker: CostTracker,
        code_context: CodeContext,
        code_file_manager: CodeFileManager,
    ):
        self.cost_tracker = cost_tracker
        self.code_context = code_context
        self.code_file_manager = code_file_manager
        self.model = config.model()

        self.messages = list[dict[str, str]]()

    @classmethod
    async def create(
        cls,
        parser: Parser,
        config: ConfigManager,
        cost_tracker: CostTracker,
        code_context: CodeContext,
        code_file_manager: CodeFileManager,
    ):
        stream = SESSION_STREAM.get()

        self = Conversation(config, cost_tracker, code_context, code_file_manager)

        if not is_model_available(self.model):
            raise MentatError(
                f"Model {self.model} is not available. Please try again with a"
                " different model."
            )
        if "gpt-4" not in self.model:
            await stream.send(
                "Warning: Mentat has only been tested on GPT-4. You may experience"
                " issues with quality. This model may not be able to respond in"
                " mentat's edit format.",
                color="yellow",
            )
            if "gpt-3.5" not in self.model:
                await stream.send(
                    "Warning: Mentat does not know how to calculate costs or context"
                    " size for this model.",
                    color="yellow",
                )

<<<<<<< HEAD
=======
        prompt = parser.get_system_prompt()
        self.add_system_message(prompt)

        tokens = count_tokens(
            await code_context.get_code_message(
                self.model, self.code_file_manager, parser
            ),
            self.model,
        ) + count_tokens(prompt, self.model)
>>>>>>> aac125eb
        context_size = model_context_size(self.model)
        maximum_context = config.maximum_context()
        if maximum_context:
            if context_size:
                context_size = min(context_size, maximum_context)
            else:
                context_size = maximum_context
        tokens = count_tokens(
            code_context.get_code_message(
                self.model, self.code_file_manager, parser, max_tokens=0
            ),
            self.model,
        ) + count_tokens(prompt, self.model)

        if not context_size:
            raise MentatError(
                f"Context size for {self.model} is not known. Please set"
                f" maximum-context in {user_config_path}."
            )
        else:
            self.max_tokens = context_size
        if context_size and tokens > context_size:
            raise MentatError(
                f"Included files already exceed token limit ({tokens} /"
                f" {context_size}). Please try running again with a reduced"
                " number of files."
            )
        elif tokens + 1000 > context_size:
            await stream.send(
                f"Warning: Included files are close to token limit ({tokens} /"
                f" {context_size}), you may not be able to have a long"
                " conversation.",
                color="red",
            )
        else:
<<<<<<< HEAD
            cprint(
                f"Prompt and included files token count: {tokens} / {context_size}",
                "cyan",
=======
            await stream.send(
                f"File and prompt token count: {tokens} / {context_size}",
                color="cyan",
>>>>>>> aac125eb
            )

        return self

    def add_system_message(self, message: str):
        self.messages.append({"role": "system", "content": message})

    def add_user_message(self, message: str):
        self.messages.append({"role": "user", "content": message})

    def add_assistant_message(self, message: str):
        self.messages.append({"role": "assistant", "content": message})

    async def _stream_model_response(
        self,
        parser: Parser,
        config: ConfigManager,
        messages: list[dict[str, str]],
    ):
        stream = SESSION_STREAM.get()

        start_time = default_timer()
        try:
            response = await call_llm_api(messages, self.model)
            await stream.send(
                "Streaming... use control-c to interrupt the model at any point\n"
            )
            async with parser.interrupt_catcher():
                message, file_edits = await parser.stream_and_parse_llm_response(
                    response, self.code_file_manager, config
                )
        except InvalidRequestError as e:
            raise MentatError(
                "Something went wrong - invalid request to OpenAI API. OpenAI"
                " returned:\n"
                + str(e)
            )
        except RateLimitError as e:
            raise UserError("OpenAI gave a rate limit error:\n" + str(e))

        time_elapsed = default_timer() - start_time
        return (message, file_edits, time_elapsed)

    async def get_model_response(
        self, parser: Parser, config: ConfigManager
    ) -> list[FileEdit]:
        messages = self.messages.copy()
<<<<<<< HEAD

        # Rebuild code context with active code and available tokens
        conversation_history = "\n".join([m["content"] for m in messages])
        tokens = count_tokens(conversation_history, self.model)
        response_buffer = 1000
        code_message = self.code_context.get_code_message(
            self.model,
            self.code_file_manager,
            parser,
            self.max_tokens - tokens - response_buffer,
        )
        messages.append({"role": "system", "content": code_message})

        print()
        self.code_context.display_features()
        num_prompt_tokens = get_prompt_token_count(messages, self.model)
        message, file_edits, time_elapsed = self._handle_async_stream(
=======
        code_message = await self.code_context.get_code_message(
            self.model, self.code_file_manager, parser
        )
        messages.append({"role": "system", "content": code_message})

        num_prompt_tokens = await get_prompt_token_count(messages, self.model)
        message, file_edits, time_elapsed = await self._stream_model_response(
>>>>>>> aac125eb
            parser, config, messages
        )
        await self.cost_tracker.display_api_call_stats(
            num_prompt_tokens,
            count_tokens(message, self.model),
            self.model,
            time_elapsed,
        )

        self.add_assistant_message(message)
        return file_edits<|MERGE_RESOLUTION|>--- conflicted
+++ resolved
@@ -21,6 +21,8 @@
 
 
 class Conversation:
+    max_tokens: int
+
     def __init__(
         self,
         config: ConfigManager,
@@ -66,19 +68,9 @@
                     " size for this model.",
                     color="yellow",
                 )
-
-<<<<<<< HEAD
-=======
         prompt = parser.get_system_prompt()
         self.add_system_message(prompt)
 
-        tokens = count_tokens(
-            await code_context.get_code_message(
-                self.model, self.code_file_manager, parser
-            ),
-            self.model,
-        ) + count_tokens(prompt, self.model)
->>>>>>> aac125eb
         context_size = model_context_size(self.model)
         maximum_context = config.maximum_context()
         if maximum_context:
@@ -87,7 +79,7 @@
             else:
                 context_size = maximum_context
         tokens = count_tokens(
-            code_context.get_code_message(
+            await code_context.get_code_message(
                 self.model, self.code_file_manager, parser, max_tokens=0
             ),
             self.model,
@@ -114,15 +106,9 @@
                 color="red",
             )
         else:
-<<<<<<< HEAD
-            cprint(
+            await stream.send(
                 f"Prompt and included files token count: {tokens} / {context_size}",
-                "cyan",
-=======
-            await stream.send(
-                f"File and prompt token count: {tokens} / {context_size}",
                 color="cyan",
->>>>>>> aac125eb
             )
 
         return self
@@ -170,13 +156,12 @@
         self, parser: Parser, config: ConfigManager
     ) -> list[FileEdit]:
         messages = self.messages.copy()
-<<<<<<< HEAD
 
         # Rebuild code context with active code and available tokens
         conversation_history = "\n".join([m["content"] for m in messages])
         tokens = count_tokens(conversation_history, self.model)
         response_buffer = 1000
-        code_message = self.code_context.get_code_message(
+        code_message = await self.code_context.get_code_message(
             self.model,
             self.code_file_manager,
             parser,
@@ -185,18 +170,9 @@
         messages.append({"role": "system", "content": code_message})
 
         print()
-        self.code_context.display_features()
-        num_prompt_tokens = get_prompt_token_count(messages, self.model)
-        message, file_edits, time_elapsed = self._handle_async_stream(
-=======
-        code_message = await self.code_context.get_code_message(
-            self.model, self.code_file_manager, parser
-        )
-        messages.append({"role": "system", "content": code_message})
-
+        await self.code_context.display_features()
         num_prompt_tokens = await get_prompt_token_count(messages, self.model)
         message, file_edits, time_elapsed = await self._stream_model_response(
->>>>>>> aac125eb
             parser, config, messages
         )
         await self.cost_tracker.display_api_call_stats(
