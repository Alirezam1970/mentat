--- conflicted
+++ resolved
@@ -125,15 +125,10 @@
         """
         Inverse of stream_and_parse_llm_response
         """
-<<<<<<< HEAD
         session_context = SESSION_CONTEXT.get()
         git_root = session_context.git_root
 
-        ans = parsedLLMResponse.conversation
-=======
-        git_root = GIT_ROOT.get()
         ans = parsedLLMResponse.conversation.strip() + "\n\n"
->>>>>>> da81771f
         for file_edit in parsedLLMResponse.file_edits:
             action_indicator = ""
             if file_edit.is_creation:
