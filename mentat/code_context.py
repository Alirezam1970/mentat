from __future__ import annotations

import os
from pathlib import Path
from textwrap import dedent
from typing import Optional

import attr

from mentat.session_context import SESSION_CONTEXT
from mentat.session_stream import SessionStream

from .code_file import CodeFile, CodeMessageLevel, count_feature_tokens
from .code_map import check_ctags_disabled
from .diff_context import DiffContext
from .embeddings import get_feature_similarity_scores
from .git_handler import get_non_gitignored_files, get_paths_with_git_diffs
from .include_files import (
    build_path_tree,
    get_include_files,
    is_file_text_encoded,
    print_invalid_path,
    print_path_tree,
)
from .llm_api import count_tokens
from .utils import sha256


@attr.define
class CodeContextSettings:
    diff: Optional[str] = None
    pr_diff: Optional[str] = None
    no_code_map: bool = False
    use_embedding: bool = False
    auto_tokens: Optional[int] = None


class CodeContext:
    settings: CodeContextSettings
    include_files: dict[Path, CodeFile]
    diff_context: DiffContext
    code_map: bool = True
    features: list[CodeFile] = []

    def __init__(
        self,
        settings: CodeContextSettings,
    ):
        self.settings = settings

    @classmethod
    async def create(
        cls,
        stream: SessionStream,
        git_root: Path,
        settings: CodeContextSettings,
    ):
        self = cls(settings)
        self.diff_context = await DiffContext.create(
            stream, git_root, self.settings.diff, self.settings.pr_diff
        )
        self.include_files = {}
        await self._set_code_map(stream)
        return self

    async def set_paths(self, paths: list[Path], exclude_paths: list[Path]):
        session_context = SESSION_CONTEXT.get()
        stream = session_context.stream

        self.include_files, invalid_paths = get_include_files(paths, exclude_paths)
        for invalid_path in invalid_paths:
<<<<<<< HEAD
            await stream.send(
                f"File path {invalid_path} is not text encoded, and was skipped.",
                color="light_yellow",
            )
=======
            await print_invalid_path(invalid_path)
        await self._set_code_map()

        return self

    async def _set_code_map(self):
        stream = SESSION_STREAM.get()
>>>>>>> da81771f

    async def _set_code_map(self, stream: SessionStream):
        if self.settings.no_code_map:
            self.code_map = False
        else:
            disabled_reason = await check_ctags_disabled()
            if disabled_reason:
                ctags_disabled_message = f"""
                    There was an error with your universal ctags installation, disabling CodeMap.
                    Reason: {disabled_reason}
                """
                ctags_disabled_message = dedent(ctags_disabled_message)
                await stream.send(ctags_disabled_message, color="yellow")
                self.settings.no_code_map = True
                self.code_map = False
            else:
                self.code_map = True

    async def display_context(self):
        """Display the baseline context: included files and auto-context settings"""
        session_context = SESSION_CONTEXT.get()
        stream = session_context.stream
        git_root = session_context.git_root

        await stream.send("Code Context:", color="blue")
        prefix = "  "
        await stream.send(f"{prefix}Directory: {git_root}")
        if self.diff_context.name:
            await stream.send(f"{prefix}Diff:", end=" ")
            await stream.send(self.diff_context.get_display_context(), color="green")
        if self.include_files:
            await stream.send(f"{prefix}Included files:")
            await stream.send(f"{prefix + prefix}{git_root.name}")
            await print_path_tree(
                build_path_tree(list(self.include_files.values()), git_root),
                get_paths_with_git_diffs(),
                git_root,
                prefix + prefix,
            )
        else:
            await stream.send(f"{prefix}Included files: None", color="yellow")
        auto = self.settings.auto_tokens
        if auto != 0:
            await stream.send(
                f"{prefix}Auto-token limit:"
                f" {'Model max (default)' if auto is None else auto}"
            )
            await stream.send(
                f"{prefix}CodeMaps: {'Enabled' if self.code_map else 'Disabled'}"
            )

    async def display_features(self):
        """Display a summary of all active features"""
        session_context = SESSION_CONTEXT.get()
        stream = session_context.stream

        auto_features = {level: 0 for level in CodeMessageLevel}
        for f in self.features:
            if f.path not in self.include_files:
                auto_features[f.level] += 1
        if any(auto_features.values()):
            await stream.send("Auto-Selected Features:", color="blue")
            for level, count in auto_features.items():
                if count:
                    await stream.send(f"  {count} {level.description}")

    _code_message: str | None = None
    _code_message_checksum: str | None = None

    def _get_code_message_checksum(self, max_tokens: Optional[int] = None) -> str:
        session_context = SESSION_CONTEXT.get()
        git_root = session_context.git_root
        code_file_manager = session_context.code_file_manager

        if not self.features:
            features_checksum = ""
        else:
            feature_files = {Path(git_root / f.path) for f in self.features}
            feature_file_checksums = [
                code_file_manager.get_file_checksum(f) for f in feature_files
            ]
            features_checksum = sha256("".join(feature_file_checksums))
        settings = attr.asdict(self.settings)
        settings["max_tokens"] = max_tokens
        settings["include_files"] = self.include_files
        settings_checksum = sha256(str(settings))
        return features_checksum + settings_checksum

    async def get_code_message(
        self,
        prompt: str,
        model: str,
        max_tokens: int,
    ) -> str:
        code_message_checksum = self._get_code_message_checksum(max_tokens)
        if (
            self._code_message is None
            or code_message_checksum != self._code_message_checksum
        ):
            self._code_message = await self._get_code_message(prompt, model, max_tokens)
            self._code_message_checksum = self._get_code_message_checksum(max_tokens)
        return self._code_message

    async def _get_code_message(
        self,
        prompt: str,
        model: str,
        max_tokens: int,
    ) -> str:
        session_context = SESSION_CONTEXT.get()
        stream = session_context.stream

        code_message = list[str]()

        self.diff_context.clear_cache()
        await self._set_code_map(stream)
        if self.diff_context.files:
            code_message += [
                "Diff References:",
                f' "-" = {self.diff_context.name}',
                ' "+" = Active Changes',
                "",
            ]
        code_message += ["Code Files:\n"]

        features = self._get_include_features()
        include_feature_tokens = sum(await count_feature_tokens(features, model))
        include_feature_tokens -= count_tokens("\n".join(code_message), model)
        _max_auto = max(0, max_tokens - include_feature_tokens)
        _max_user = self.settings.auto_tokens
        if _max_auto == 0 or _max_user == 0:
            self.features = features
        else:
            auto_tokens = _max_auto if _max_user is None else min(_max_auto, _max_user)
            self.features = await self._get_auto_features(
                prompt, model, features, auto_tokens
            )

        for f in self.features:
            code_message += await f.get_code_message()
        return "\n".join(code_message)

    def _get_include_features(self) -> list[CodeFile]:
        session_context = SESSION_CONTEXT.get()
        git_root = session_context.git_root

        include_features = list[CodeFile]()
        for path, feature in self.include_files.items():
            if feature.level == CodeMessageLevel.INTERVAL:
                interval_str = ",".join(f"{i.start}-{i.end}" for i in feature.intervals)
                path = f"{path}:{interval_str}"
            diff_target = (
                self.diff_context.target if path in self.diff_context.files else None
            )
            feature = CodeFile(path, feature.level, diff=diff_target)
            include_features.append(feature)

        def _feature_relative_path(f: CodeFile) -> str:
            return os.path.relpath(f.path, git_root)

        return sorted(include_features, key=_feature_relative_path)

    async def _get_auto_features(
        self,
        prompt: str,
        model: str,
        include_features: list[CodeFile],
        max_tokens: int,
    ) -> list[CodeFile]:
        session_context = SESSION_CONTEXT.get()
        git_root = session_context.git_root

        # Find the first (longest) level that fits
        include_features_tokens = sum(
            await count_feature_tokens(include_features, model)
        )
        max_auto_tokens = max_tokens - include_features_tokens
        all_features = include_features.copy()
        levels = [CodeMessageLevel.FILE_NAME]
        if not self.settings.no_code_map:
            levels = [CodeMessageLevel.CMAP_FULL, CodeMessageLevel.CMAP] + levels
        for level in levels:
            _features = list[CodeFile]()
            for path in get_non_gitignored_files(git_root):
                abs_path = git_root / path
                if (
                    abs_path in self.include_files
                    or abs_path.is_dir()
                    or not is_file_text_encoded(abs_path)
                ):
                    continue
                diff_target = (
                    self.diff_context.target
                    if abs_path in self.diff_context.files
                    else None
                )
                feature = CodeFile(abs_path, level=level, diff=diff_target)
                _features.append(feature)
            level_length = sum(await count_feature_tokens(_features, model))
            if level_length < max_auto_tokens:
                all_features += _features
                break

        # Sort by relative path
        def _feature_relative_path(f: CodeFile) -> str:
            return os.path.relpath(f.path, git_root)

        all_features = sorted(all_features, key=_feature_relative_path)

        # If there's room, convert cmap features to code features (full text)
        # starting with the highest-scoring.
        cmap_features_tokens = sum(await count_feature_tokens(all_features, model))
        max_sim_tokens = max_tokens - cmap_features_tokens
        if self.settings.auto_tokens is not None:
            max_sim_tokens = min(max_sim_tokens, self.settings.auto_tokens)

        if self.settings.use_embedding and max_sim_tokens > 0 and prompt != "":
            sim_tokens = 0

            # Get embedding-similarity scores for all files
            all_code_features = [
                CodeFile(f.path, CodeMessageLevel.CODE, f.diff)
                for f in all_features
                if f.path not in self.include_files
            ]
            sim_scores = await get_feature_similarity_scores(prompt, all_code_features)
            all_code_features_scored = zip(all_code_features, sim_scores)
            all_code_features_sorted = sorted(
                all_code_features_scored, key=lambda x: x[1], reverse=True
            )
            for code_feature, _ in all_code_features_sorted:
                # Calculate the total change in length
                i_cmap, cmap_feature = next(
                    (i, f)
                    for i, f in enumerate(all_features)
                    if f.path == code_feature.path
                )
                recovered_tokens = await cmap_feature.count_tokens(model)
                new_tokens = await code_feature.count_tokens(model)
                forecast = max_sim_tokens - sim_tokens + recovered_tokens - new_tokens
                if forecast > 0:
                    sim_tokens = sim_tokens + new_tokens - recovered_tokens
                    all_features[i_cmap] = code_feature

        return sorted(all_features, key=_feature_relative_path)

    def include_file(self, path: Path):
        paths, invalid_paths = get_include_files([path], [])
        for new_path, new_file in paths.items():
            if new_path not in self.include_files:
                self.include_files[new_path] = new_file
        return list(paths.keys()), invalid_paths

    def exclude_file(self, path: Path):
        # TODO: Using get_include_files here isn't ideal; if the user puts in a glob that
        # matches files but doesn't match any files in context, we won't know what that glob is
        # and can't return it as an invalid path
        paths, invalid_paths = get_include_files([path], [])
        removed_paths = list[Path]()
        for new_path in paths.keys():
            if new_path in self.include_files:
                removed_paths.append(new_path)
                del self.include_files[new_path]
        return removed_paths, invalid_paths<|MERGE_RESOLUTION|>--- conflicted
+++ resolved
@@ -64,25 +64,9 @@
         return self
 
     async def set_paths(self, paths: list[Path], exclude_paths: list[Path]):
-        session_context = SESSION_CONTEXT.get()
-        stream = session_context.stream
-
         self.include_files, invalid_paths = get_include_files(paths, exclude_paths)
         for invalid_path in invalid_paths:
-<<<<<<< HEAD
-            await stream.send(
-                f"File path {invalid_path} is not text encoded, and was skipped.",
-                color="light_yellow",
-            )
-=======
             await print_invalid_path(invalid_path)
-        await self._set_code_map()
-
-        return self
-
-    async def _set_code_map(self):
-        stream = SESSION_STREAM.get()
->>>>>>> da81771f
 
     async def _set_code_map(self, stream: SessionStream):
         if self.settings.no_code_map:
