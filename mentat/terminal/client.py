import argparse
import asyncio
import logging
import signal
from pathlib import Path
from types import FrameType
from typing import Any, Coroutine, List, Set

from prompt_toolkit import PromptSession
from prompt_toolkit.key_binding import KeyBindings, KeyPressEvent
from prompt_toolkit.styles import Style

from mentat.config_manager import CONFIG_MANAGER
from mentat.session import Session
from mentat.session_stream import StreamMessageSource
from mentat.terminal.output import print_stream_message
from mentat.terminal.prompt_completer import MentatCompleter
from mentat.terminal.prompt_session import MentatPromptSession


class TerminalClient:
    def __init__(
        self,
<<<<<<< HEAD
        paths: List[Path] = [],
        exclude_paths: List[Path] = [],
=======
        paths: List[str] = [],
        exclude_paths: List[str] = [],
        no_code_map: bool = False,
>>>>>>> 0d0e82c2
        diff: str | None = None,
        pr_diff: str | None = None,
        no_code_map: bool = False,
        no_embedding: bool = True,
        auto_tokens: int | None = 0,
    ):
<<<<<<< HEAD
        self.paths = paths
        self.exclude_paths = exclude_paths
=======
        self.paths = [Path(path) for path in paths]
        self.exclude_paths = [Path(path) for path in exclude_paths]
        self.no_code_map = no_code_map
>>>>>>> 0d0e82c2
        self.diff = diff
        self.pr_diff = pr_diff
        self.no_code_map = no_code_map
        self.no_embedding = no_embedding
        self.auto_tokens = auto_tokens

        self.session: Session | None = None

        self._tasks: Set[asyncio.Task[None]] = set()
        self._should_exit = False
        self._force_exit = False

    def _create_task(self, coro: Coroutine[None, None, Any]):
        """Utility method for running a Task in the background"""

        def task_cleanup(task: asyncio.Task[None]):
            self._tasks.remove(task)

        task = asyncio.create_task(coro)
        task.add_done_callback(task_cleanup)
        self._tasks.add(task)

        return task

    async def _cprint_session_stream(self):
        assert isinstance(self.session, Session), "TerminalClient is not running"
        async for message in self.session.stream.listen():
            print_stream_message(message)

    async def _handle_input_requests(self):
        assert isinstance(self.session, Session), "TerminalClient is not running"
        while True:
            input_request_message = await self.session.stream.recv("input_request")
            # TODO: Make extra kwargs like plain constants
            if (
                input_request_message.extra is not None
                and input_request_message.extra.get("plain")
            ):
                prompt_session = self._plain_session
            else:
                prompt_session = self._prompt_session
            user_input = await prompt_session.prompt_async(handle_sigint=False)
            assert isinstance(user_input, str)
            if user_input == "q":
                self._should_exit = True
                return

            await self.session.stream.send(
                user_input,
                source=StreamMessageSource.CLIENT,
                channel=f"input_request:{input_request_message.id}",
            )

    async def _send_session_stream_interrupt(self):
        assert isinstance(self.session, Session), "TerminalClient is not running"
        await self.session.stream.send(
            "", source=StreamMessageSource.CLIENT, channel="interrupt"
        )

    # Be careful editing this function; since we use signal.signal instead of asyncio's
    # add signal handler (which isn't available on Windows), this function can interrupt
    # asyncio coroutines, potentially causing race conditions.
    def _handle_exit(self, sig: int, frame: FrameType | None):
        assert isinstance(self.session, Session), "TerminalClient is not running"
        if (
            self.session.is_stopped
            or self.session.stream.interrupt_lock.locked() is False
        ):
            if self._should_exit:
                logging.debug("Force exiting client...")
                self._force_exit = True
            else:
                logging.debug("Should exit client...")
                self._should_exit = True

        else:
            logging.debug("Sending interrupt to session stream")
            self._create_task(self._send_session_stream_interrupt())

    def _init_signal_handlers(self):
        signal.signal(signal.SIGINT, self._handle_exit)

    async def _startup(self):
        assert self.session is None, "TerminalClient already running"

        # TODO: Right now, everything sent in Session.create is never printed because
        # the PromptSessions and listening tasks haven't been set up yet; once we move
        # the config to be client-side, we can get the config without setting up the
        # session first, and we can move the session last
        self.session = await Session.create(
            self.paths,
            self.exclude_paths,
            self.diff,
            self.pr_diff,
            self.no_code_map,
            self.no_embedding,
            self.auto_tokens,
        )
        self.session.start()
        # Logging is setup in session.start()
        logging.debug("Running startup")

        mentat_completer = MentatCompleter()
        self._prompt_session = MentatPromptSession(completer=mentat_completer)

        plain_bindings = KeyBindings()

        @plain_bindings.add("c-c")
        @plain_bindings.add("c-d")
        def _(event: KeyPressEvent):
            if event.current_buffer.text != "":
                event.current_buffer.reset()
            else:
                event.app.exit(result="q")

        self._plain_session = PromptSession[str](
            message=[("class:prompt", ">>> ")],
            style=Style(CONFIG_MANAGER.get().input_style()),
            completer=None,
            key_bindings=plain_bindings,
        )

        self._create_task(mentat_completer.refresh_completions())
        self._create_task(self._cprint_session_stream())
        self._create_task(self._handle_input_requests())

        logging.debug("Completed startup")

    async def _shutdown(self):
        assert isinstance(self.session, Session), "TerminalClient is not running"

        logging.debug("Running shutdown")

        # Stop session
        self.session.stop()
        while not self._force_exit and not self.session.is_stopped:
            await asyncio.sleep(0.01)
        self.session = None
        # logging is shutdown by session stop

        # Stop all background tasks
        for task in self._tasks:
            task.cancel()
        while not self._force_exit:
            if all([task.cancelled() for task in self._tasks]):
                break
            await asyncio.sleep(0.01)

    async def _main(self):
        assert isinstance(self.session, Session), "TerminalClient is not running"
        logging.debug("Running main loop")

        while not self._should_exit and not self.session.is_stopped:
            await asyncio.sleep(0.01)

    async def _run(self):
        self._init_signal_handlers()
        await self._startup()
        await self._main()
        await self._shutdown()

    def run(self):
        asyncio.run(self._run())


def run_cli():
    parser = argparse.ArgumentParser(
        description="Run conversation with command line args"
    )
    parser.add_argument(
        "paths",
        nargs="*",
        default=[],
        help="List of file paths, directory paths, or glob patterns",
    )
    parser.add_argument(
        "--exclude",
        "-e",
        nargs="*",
        default=[],
        help="List of file paths, directory paths, or glob patterns to exclude",
    )
    parser.add_argument(
        "--diff",
        "-d",
        type=str,
        default=None,
        help="A git tree-ish (e.g. commit, branch, tag) to diff against",
    )
    parser.add_argument(
        "--pr-diff",
        "-p",
        type=str,
        default=None,
        help="A git tree-ish to diff against the latest common ancestor of",
    )
    parser.add_argument(
        "--no-code-map",
        action="store_true",
        help="Exclude the file structure/syntax map from the system prompt",
    )
    parser.add_argument(
        "--embedding",
        action="store_true",
        help="Fetch/compare embeddings to auto-generate code context",
    )
    parser.add_argument(
        "--auto-tokens",
        "-a",
        type=int,
        default=None,
        help="Maximum number of auto-generated tokens to include in the prompt context",
    )
    args = parser.parse_args()
    paths = args.paths
    exclude_paths = args.exclude
    diff = args.diff
    pr_diff = args.pr_diff
    no_code_map = args.no_code_map
    no_embedding = not args.embedding
    auto_tokens = args.auto_tokens

    terminal_client = TerminalClient(
<<<<<<< HEAD
        expand_paths(paths),
        expand_paths(exclude_paths),
=======
        paths,
        exclude_paths,
        no_code_map,
>>>>>>> 0d0e82c2
        diff,
        pr_diff,
        no_code_map,
        no_embedding,
        auto_tokens,
    )
    terminal_client.run()<|MERGE_RESOLUTION|>--- conflicted
+++ resolved
@@ -21,28 +21,16 @@
 class TerminalClient:
     def __init__(
         self,
-<<<<<<< HEAD
-        paths: List[Path] = [],
-        exclude_paths: List[Path] = [],
-=======
         paths: List[str] = [],
         exclude_paths: List[str] = [],
-        no_code_map: bool = False,
->>>>>>> 0d0e82c2
         diff: str | None = None,
         pr_diff: str | None = None,
         no_code_map: bool = False,
         no_embedding: bool = True,
         auto_tokens: int | None = 0,
     ):
-<<<<<<< HEAD
-        self.paths = paths
-        self.exclude_paths = exclude_paths
-=======
         self.paths = [Path(path) for path in paths]
         self.exclude_paths = [Path(path) for path in exclude_paths]
-        self.no_code_map = no_code_map
->>>>>>> 0d0e82c2
         self.diff = diff
         self.pr_diff = pr_diff
         self.no_code_map = no_code_map
@@ -266,14 +254,8 @@
     auto_tokens = args.auto_tokens
 
     terminal_client = TerminalClient(
-<<<<<<< HEAD
-        expand_paths(paths),
-        expand_paths(exclude_paths),
-=======
         paths,
         exclude_paths,
-        no_code_map,
->>>>>>> 0d0e82c2
         diff,
         pr_diff,
         no_code_map,
