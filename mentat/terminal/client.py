import argparse
import asyncio
import glob
import logging
import signal
from pathlib import Path
from typing import Any, Coroutine, List, Set

from prompt_toolkit import PromptSession
from prompt_toolkit.key_binding import KeyBindings, KeyPressEvent
from prompt_toolkit.styles import Style
from termcolor import cprint

from mentat.code_file import parse_intervals
<<<<<<< HEAD
from mentat.config_manager import CONFIG_MANAGER
from mentat.logging_config import setup_logging
=======
>>>>>>> 8a0ddc9f
from mentat.session import Session
from mentat.session_stream import StreamMessageSource
from mentat.terminal.output import print_stream_message
from mentat.terminal.prompt_completer import MentatCompleter
from mentat.terminal.prompt_session import MentatPromptSession


class TerminalClient:
    def __init__(
        self,
        paths: List[Path] = [],
        exclude_paths: List[Path] = [],
        no_code_map: bool = False,
        diff: str | None = None,
        pr_diff: str | None = None,
    ):
        self.paths = paths
        self.exclude_paths = exclude_paths
        self.no_code_map = no_code_map
        self.diff = diff
        self.pr_diff = pr_diff

        self.session: Session | None = None

        self._tasks: Set[asyncio.Task[None]] = set()
        self._should_exit = False
        self._force_exit = False

    def _create_task(self, coro: Coroutine[None, None, Any]):
        """Utility method for running a Task in the background"""

        def task_cleanup(task: asyncio.Task[None]):
            self._tasks.remove(task)

        task = asyncio.create_task(coro)
        task.add_done_callback(task_cleanup)
        self._tasks.add(task)

        return task

    async def _cprint_session_stream(self):
        assert isinstance(self.session, Session), "TerminalClient is not running"
        async for message in self.session.stream.listen():
            print_stream_message(message)

    async def _handle_input_requests(self):
        assert isinstance(self.session, Session), "TerminalClient is not running"
        while True:
            input_request_message = await self.session.stream.recv("input_request")
            # TODO: Make extra kwargs like plain constants
            if (
                input_request_message.extra is not None
                and input_request_message.extra.get("plain")
            ):
                prompt_session = self._plain_session
            else:
                prompt_session = self._prompt_session
            user_input = await prompt_session.prompt_async(handle_sigint=False)
            assert isinstance(user_input, str)
            if user_input == "q":
                self._should_exit = True
                return

            await self.session.stream.send(
                user_input,
                source=StreamMessageSource.CLIENT,
                channel=f"input_request:{input_request_message.id}",
            )

    async def _send_session_stream_interrupt(self):
        assert isinstance(self.session, Session), "TerminalClient is not running"
        await self.session.stream.send(
            "", source=StreamMessageSource.CLIENT, channel="interrupt"
        )

    def _handle_exit(self):
        assert isinstance(self.session, Session), "TerminalClient is not running"
        if (
            self.session.is_stopped
            or self.session.stream.interrupt_lock.locked() is False
        ):
            if self._should_exit:
                logging.debug("Force exiting client...")
                self._force_exit = True
            else:
                logging.debug("Should exit client...")
                self._should_exit = True

        else:
            logging.debug("Sending interrupt to session stream")
            self._create_task(self._send_session_stream_interrupt())

    def _init_signal_handlers(self):
        loop = asyncio.get_event_loop()
        loop.add_signal_handler(signal.SIGINT, self._handle_exit)

    async def _startup(self):
        assert self.session is None, "TerminalClient already running"

        self.session = await Session.create(
            self.paths, self.exclude_paths, self.no_code_map, self.diff, self.pr_diff
        )
        self.session.start()
<<<<<<< HEAD
        mentat_completer = MentatCompleter()
        self._prompt_session = MentatPromptSession(completer=mentat_completer)
=======

        # Logging is setup in session.start()
        logging.debug("Running startup")

        mentat_completer = MentatCompleter(self.session)
        self._prompt_session = MentatPromptSession(
            self.session, completer=mentat_completer
        )
>>>>>>> 8a0ddc9f

        plain_bindings = KeyBindings()

        @plain_bindings.add("c-c")
        @plain_bindings.add("c-d")
        def _(event: KeyPressEvent):
            if event.current_buffer.text != "":
                event.current_buffer.reset()
            else:
                event.app.exit(result="q")

        self._plain_session = PromptSession[str](
            message=[("class:prompt", ">>> ")],
            style=Style(CONFIG_MANAGER.get().input_style()),
            completer=None,
            key_bindings=plain_bindings,
        )

        self._create_task(mentat_completer.refresh_completions())
        self._create_task(self._cprint_session_stream())
        self._create_task(self._handle_input_requests())

        logging.debug("Completed startup")

    async def _shutdown(self):
        assert isinstance(self.session, Session), "TerminalClient is not running"

        logging.debug("Running shutdown")

        # Stop session
        self.session.stop()
        while not self._force_exit and not self.session.is_stopped:
            await asyncio.sleep(0.01)
        self.session = None
        # logging is shutdown by session stop

        # Stop all background tasks
        for task in self._tasks:
            task.cancel()
        while not self._force_exit:
            if all([task.cancelled() for task in self._tasks]):
                break
            await asyncio.sleep(0.01)

    async def _main(self):
        assert isinstance(self.session, Session), "TerminalClient is not running"
        logging.debug("Running main loop")

        while not self._should_exit and not self.session.is_stopped:
            await asyncio.sleep(0.01)

    async def _run(self):
        self._init_signal_handlers()
        await self._startup()
        await self._main()
        await self._shutdown()

    def run(self):
        asyncio.run(self._run())


def expand_paths(paths: list[str]) -> list[Path]:
    globbed_paths = set[str]()
    invalid_paths = list[str]()
    for path in paths:
        new_paths = glob.glob(pathname=path, recursive=True)
        if new_paths:
            globbed_paths.update(new_paths)
        else:
            split = path.rsplit(":", 1)
            p = split[0]
            if len(split) > 1:
                # Parse additional syntax, e.g. "path/to/file.py:1-5,7,12-40"
                intervals = parse_intervals(split[1])
            else:
                intervals = None
            if Path(p).exists() and intervals:
                globbed_paths.add(path)
            else:
                invalid_paths.append(path)
    if invalid_paths:
        cprint("The following paths do not exist:", "light_yellow")
        print("\n".join(invalid_paths))
        exit()
    return [Path(path) for path in globbed_paths]


def run_cli():
    parser = argparse.ArgumentParser(
        description="Run conversation with command line args"
    )
    parser.add_argument(
        "paths",
        nargs="*",
        default=[],
        help="List of file paths, directory paths, or glob patterns",
    )
    parser.add_argument(
        "--exclude",
        "-e",
        nargs="*",
        default=[],
        help="List of file paths, directory paths, or glob patterns to exclude",
    )
    parser.add_argument(
        "--no-code-map",
        action="store_true",
        help="Exclude the file structure/syntax map from the system prompt",
    )
    parser.add_argument(
        "--diff",
        "-d",
        type=str,
        default=None,
        help="A git tree-ish (e.g. commit, branch, tag) to diff against",
    )
    parser.add_argument(
        "--pr-diff",
        "-p",
        type=str,
        default=None,
        help="A git tree-ish to diff against the latest common ancestor of",
    )
    args = parser.parse_args()
    paths = args.paths
    exclude_paths = args.exclude
    no_code_map = args.no_code_map
    diff = args.diff
    pr_diff = args.pr_diff

    # Expanding paths as soon as possible because some shells such as zsh automatically
    # expand globs and we want to avoid differences in functionality between shells
    terminal_client = TerminalClient(
        expand_paths(paths), expand_paths(exclude_paths), no_code_map, diff, pr_diff
    )
    terminal_client.run()<|MERGE_RESOLUTION|>--- conflicted
+++ resolved
@@ -12,11 +12,7 @@
 from termcolor import cprint
 
 from mentat.code_file import parse_intervals
-<<<<<<< HEAD
 from mentat.config_manager import CONFIG_MANAGER
-from mentat.logging_config import setup_logging
-=======
->>>>>>> 8a0ddc9f
 from mentat.session import Session
 from mentat.session_stream import StreamMessageSource
 from mentat.terminal.output import print_stream_message
@@ -120,19 +116,11 @@
             self.paths, self.exclude_paths, self.no_code_map, self.diff, self.pr_diff
         )
         self.session.start()
-<<<<<<< HEAD
+        # Logging is setup in session.start()
+        logging.debug("Running startup")
+
         mentat_completer = MentatCompleter()
         self._prompt_session = MentatPromptSession(completer=mentat_completer)
-=======
-
-        # Logging is setup in session.start()
-        logging.debug("Running startup")
-
-        mentat_completer = MentatCompleter(self.session)
-        self._prompt_session = MentatPromptSession(
-            self.session, completer=mentat_completer
-        )
->>>>>>> 8a0ddc9f
 
         plain_bindings = KeyBindings()
 
