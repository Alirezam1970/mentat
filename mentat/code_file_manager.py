--- conflicted
+++ resolved
@@ -5,18 +5,9 @@
 
 from termcolor import cprint
 
-<<<<<<< HEAD
+from mentat.llm_api import count_tokens, model_context_size
 from mentat.parsers.file_edit import FileEdit
 
-=======
-from mentat.llm_api import count_tokens, model_context_size
-
-from .change_conflict_resolution import (
-    resolve_insertion_conflicts,
-    resolve_non_insertion_conflicts,
-)
-from .code_change import CodeChange, CodeChangeAction
->>>>>>> 14ec691d
 from .code_context import CodeContext
 from .code_file import CodeFile
 from .config_manager import ConfigManager
