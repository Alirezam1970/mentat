import argparse
import glob
import logging
from pathlib import Path
from typing import Optional

from termcolor import cprint

from mentat.parsers.block_parser import BlockParser
from mentat.parsers.file_edit import FileEdit
from mentat.parsers.parser import Parser
from mentat.parsers.replacement_parser import ReplacementParser

from .code_context import CodeContext
from .code_file import parse_intervals
from .code_file_manager import CodeFileManager
from .config_manager import ConfigManager, mentat_dir_path
from .conversation import Conversation
from .errors import MentatError, UserError
from .git_handler import get_shared_git_root_for_paths
from .llm_api import CostTracker, setup_api_key
from .logging_config import setup_logging
from .user_input_manager import UserInputManager, UserQuitInterrupt


def run_cli():
    parser = argparse.ArgumentParser(
        description="Run conversation with command line args"
    )
    parser.add_argument(
        "paths",
        nargs="*",
        default=[],
        help="List of file paths, directory paths, or glob patterns",
    )
    parser.add_argument(
        "--exclude",
        "-e",
        nargs="*",
        default=[],
        help="List of file paths, directory paths, or glob patterns to exclude",
    )
    parser.add_argument(
        "--no-code-map",
        action="store_true",
        help="Exclude the file structure/syntax map from the system prompt",
    )
    parser.add_argument(
        "--diff",
        "-d",
        type=str,
        default=None,
        help="A git tree-ish (e.g. commit, branch, tag) to diff against",
    )
    parser.add_argument(
        "--pr-diff",
        "-p",
        type=str,
        default=None,
        help="A git tree-ish to diff against the latest common ancestor of",
    )

    args = parser.parse_args()
    paths = args.paths
    exclude_paths = args.exclude
    no_code_map = args.no_code_map
    diff = args.diff
    pr_diff = args.pr_diff
    # Expanding paths as soon as possible because some shells such as zsh automatically
    # expand globs and we want to avoid differences in functionality between shells
    run(
        expand_paths(paths),
        expand_paths(exclude_paths),
        no_code_map,
        diff,
        pr_diff,
    )


def expand_paths(paths: list[str]) -> list[Path]:
    globbed_paths = set[str]()
    invalid_paths = list[str]()
    for path in paths:
        new_paths = glob.glob(pathname=path, recursive=True)
        if new_paths:
            globbed_paths.update(new_paths)
        else:
            split = path.rsplit(":", 1)
            p = split[0]
            if len(split) > 1:
                # Parse additional syntax, e.g. "path/to/file.py:1-5,7,12-40"
                intervals = parse_intervals(split[1])
            else:
                intervals = None
            if Path(p).exists() and intervals:
                globbed_paths.add(path)
            else:
                invalid_paths.append(path)
    if invalid_paths:
        cprint(
            "The following paths do not exist:",
            "light_yellow",
        )
        print("\n".join(invalid_paths))
        exit()
    return [Path(path) for path in globbed_paths]


def run(
    paths: list[Path],
    exclude_paths: Optional[list[Path]] = None,
    no_code_map: bool = False,
    diff: Optional[str] = None,
    pr_diff: Optional[str] = None,
):
    mentat_dir_path.mkdir(parents=True, exist_ok=True)
    setup_logging()
    logging.debug(f"Paths: {paths}")

    cost_tracker = CostTracker()
    try:
        setup_api_key()
        loop(paths, exclude_paths, cost_tracker, no_code_map, diff, pr_diff)
    except (
        EOFError,
        KeyboardInterrupt,
        UserQuitInterrupt,
        UserError,
        MentatError,
    ) as e:
        if str(e):
            cprint("\n" + str(e), "red")
    finally:
        cost_tracker.display_total_cost()


parser_map: dict[str, Parser] = {
    "block": BlockParser(),
    "replacement": ReplacementParser(),
}


def loop(
    paths: list[Path],
    exclude_paths: Optional[list[Path]],
    cost_tracker: CostTracker,
    no_code_map: bool,
    diff: Optional[str],
    pr_diff: Optional[str],
) -> None:
    git_root = get_shared_git_root_for_paths([Path(path) for path in paths])
    config = ConfigManager(git_root)
<<<<<<< HEAD
    parser = parser_map[config.parser()]
=======
    code_file_manager = CodeFileManager(config)
>>>>>>> 61d36401
    code_context = CodeContext(
        config, paths, exclude_paths or [], diff, pr_diff, no_code_map
    )
    code_context.display_context()
    user_input_manager = UserInputManager(config, code_context)
    conv = Conversation(parser, config, cost_tracker, code_context, code_file_manager)

    cprint("Type 'q' or use Ctrl-C to quit at any time.\n", color="cyan")
    cprint("What can I do for you?", color="light_blue")
    need_user_request = True
    while True:
        if need_user_request:
            user_response = user_input_manager.collect_user_input()
            conv.add_user_message(user_response)

        file_edits = conv.get_model_response(parser, config)
        file_edits = [
            file_edit
            for file_edit in file_edits
            if file_edit.is_valid(code_file_manager, config)
        ]
        if file_edits:
            need_user_request = get_user_feedback_on_edits(
                config,
                conv,
                code_context,
                user_input_manager,
                code_file_manager,
                file_edits,
            )
        else:
            need_user_request = True


def get_user_feedback_on_edits(
    config: ConfigManager,
    conv: Conversation,
    code_context: CodeContext,
    user_input_manager: UserInputManager,
    code_file_manager: CodeFileManager,
    file_edits: list[FileEdit],
) -> bool:
    cprint(
        "Apply these changes? 'Y/n/i' or provide feedback.",
        color="light_blue",
    )
    user_response = user_input_manager.collect_user_input()

    need_user_request = True
    match user_response.lower():
        case "y" | "":
            edits_to_apply = file_edits
            conv.add_user_message("User chose to apply all your changes.")
        case "n":
            edits_to_apply = []
            conv.add_user_message("User chose not to apply any of your changes.")
        case "i":
            edits_to_apply = user_filter_changes(
                code_file_manager, user_input_manager, config, file_edits
            )
            conv.add_user_message(
                "User chose to apply"
                f" {len(edits_to_apply)}/{len(file_edits)} of your suggested"
                " changes."
            )
        case _:
            need_user_request = False
            edits_to_apply = []
            conv.add_user_message(
                "User chose not to apply any of your changes. User response:"
                f" {user_response}\n\nPlease adjust your previous plan and changes to"
                " reflect this. Respond with a full new set of changes."
            )

    for file_edit in edits_to_apply:
        file_edit.resolve_conflicts(user_input_manager)

    if edits_to_apply:
        code_file_manager.write_changes_to_files(
            edits_to_apply, code_context, user_input_manager
        )
        cprint("Changes applied.", color="light_blue")
    else:
        cprint("No changes applied.", color="light_blue")

    if need_user_request:
        cprint("Can I do anything else for you?", color="light_blue")

    return need_user_request


def user_filter_changes(
    code_file_manager: CodeFileManager,
    user_input_manager: UserInputManager,
    config: ConfigManager,
    file_edits: list[FileEdit],
) -> list[FileEdit]:
    new_edits = list[FileEdit]()
    for file_edit in file_edits:
        if file_edit.filter_replacements(code_file_manager, user_input_manager, config):
            new_edits.append(file_edit)

    return new_edits<|MERGE_RESOLUTION|>--- conflicted
+++ resolved
@@ -150,11 +150,8 @@
 ) -> None:
     git_root = get_shared_git_root_for_paths([Path(path) for path in paths])
     config = ConfigManager(git_root)
-<<<<<<< HEAD
     parser = parser_map[config.parser()]
-=======
     code_file_manager = CodeFileManager(config)
->>>>>>> 61d36401
     code_context = CodeContext(
         config, paths, exclude_paths or [], diff, pr_diff, no_code_map
     )
