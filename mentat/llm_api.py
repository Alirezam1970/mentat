from __future__ import annotations

import logging
import os
import sys
from dataclasses import dataclass
from functools import partial
from typing import Any, AsyncGenerator, Optional, cast

import backoff
import openai
import openai.error
import tiktoken
from backoff.types import Details
from dotenv import load_dotenv
from openai.error import AuthenticationError, RateLimitError, Timeout

from mentat.session_context import SESSION_CONTEXT

from .config_manager import mentat_dir_path
from .errors import MentatError, UserError

package_name = __name__.split(".")[0]

# openai doesn't seem to use type hints, so we have to use type: ignore and cast everywhere


# Check for .env file or already exported API key
# If no api key found, raise an error
def setup_api_key():
    if not load_dotenv(mentat_dir_path / ".env"):
        load_dotenv()
    key = os.getenv("OPENAI_API_KEY")
    base_url = os.getenv("OPENAI_API_BASE")
    if base_url:
        openai.api_base = base_url
    if not key:
        raise UserError(
            "No OpenAI api key detected.\nEither place your key into a .env"
            " file or export it as an environment variable."
        )
    try:
        openai.api_key = key
        openai.Model.list()  # type: ignore Test the API key
    except AuthenticationError as e:
        raise UserError(f"OpenAI gave an Authentication Error:\n{e}")


def is_test_environment():
    """Returns True if in pytest and not benchmarks"""
    benchmarks_running = os.getenv("MENTAT_BENCHMARKS_RUNNING")
    return (
        "PYTEST_CURRENT_TEST" in os.environ
        and "--benchmark" not in sys.argv
        and (not bool(benchmarks_running) or benchmarks_running == "false")
    )


async def _add_newline(response: AsyncGenerator[Any, None]):
    """
    The model normally ends it's response without a newline,
    but since our parsing relies on newlines to determine if a line is
    conversation or part of our format, adding a newline to the end
    makes everything much easier.
    """
    async for chunk in response:
        yield chunk
    yield {"choices": [{"delta": {"content": "\n"}}]}


def raise_if_in_test_environment():
    if is_test_environment():
        logging.critical("OpenAI call attempted in non benchmark test environment!")
        raise MentatError("OpenAI call attempted in non benchmark test environment!")


def warn_user(message: str, max_tries: int, details: Details):
    session_context = SESSION_CONTEXT.get()
    stream = session_context.stream

    warning = f"{message}: Retry number {details['tries']}/{max_tries - 1}..."
    stream.send(warning, color="light_yellow")


@backoff.on_exception(
    wait_gen=backoff.expo,
    exception=Timeout,
    max_tries=5,
    base=2,
    factor=2,
    jitter=None,
    logger="",
    giveup_log_level=logging.INFO,
    on_backoff=partial(warn_user, "Error reaching OpenAI's servers", 5),
)
@backoff.on_exception(
    wait_gen=backoff.expo,
    exception=RateLimitError,
    max_tries=3,
    base=2,
    factor=10,
    jitter=None,
    logger="",
    giveup_log_level=logging.INFO,
    on_backoff=partial(warn_user, "Rate limit recieved from OpenAI's servers", 3),
)
async def call_llm_api(
    messages: list[dict[str, str]], model: str
) -> AsyncGenerator[Any, None]:
    raise_if_in_test_environment()

    response: AsyncGenerator[Any, None] = cast(
        AsyncGenerator[Any, None],
        await openai.ChatCompletion.acreate(  # type: ignore
            model=model,
            messages=messages,
            temperature=0.5,
            stream=True,
        ),
    )

    return _add_newline(response)


async def call_embedding_api(
    input: list[str], model: str = "text-embedding-ada-002"
) -> list[list[float]]:
    raise_if_in_test_environment()

    response = await openai.Embedding.acreate(input=input, model=model)  # type: ignore
    return [i["embedding"] for i in response["data"]]  # type: ignore


# Ensures that each chunk will have at most one newline character
def chunk_to_lines(chunk: Any) -> list[str]:
    return chunk["choices"][0]["delta"].get("content", "").splitlines(keepends=True)


# NOTE: We may be calculating the length of Conversation messages incorrectly,
# but the difference should be negligible (<5 tokens per message):
# https://github.com/openai/openai-cookbook/blob/main/examples/How_to_count_tokens_with_tiktoken.ipynb
def count_tokens(message: str, model: str) -> int:
    try:
        return len(
            tiktoken.encoding_for_model(model).encode(message, disallowed_special=())
        )
    except KeyError:
        return len(
            tiktoken.encoding_for_model("gpt-4").encode(message, disallowed_special=())
        )


def is_model_available(model: str) -> bool:
    available_models: list[str] = cast(
        list[str], [x["id"] for x in openai.Model.list()["data"]]  # type: ignore
    )

    return model in available_models


def model_context_size(model: str) -> Optional[int]:
    if "gpt-4" in model:
        if "32k" in model:
            return 32768
        else:
            return 8192
    elif "gpt-3.5" in model:
        if "16k" in model:
            return 16385
        else:
            return 4097
    elif "ada-002" in model:
        return 8191
    else:
        return None


def model_price_per_1000_tokens(model: str) -> Optional[tuple[float, float]]:
    """Returns (input, output) cost per 1000 tokens in USD"""
    if "gpt-4" in model:
        if "32k" in model:
            return (0.06, 0.12)
        else:
            return (0.03, 0.06)
    elif "gpt-3.5" in model:
        if "16k" in model:
            return (0.003, 0.004)
        else:
            return (0.0015, 0.002)
    elif "ada-002" in model:
        return (0.0001, 0)
    else:
        return None


def get_prompt_token_count(messages: list[dict[str, str]], model: str) -> int:
    session_context = SESSION_CONTEXT.get()
    stream = session_context.stream

    prompt_token_count = 0
    for message in messages:
        prompt_token_count += count_tokens(message["content"], model)
    stream.send(f"Total token count: {prompt_token_count}", color="cyan")

    token_buffer = 500
    context_size = model_context_size(model)
    if context_size:
        if prompt_token_count > context_size - token_buffer:
            stream.send(
                f"Warning: {model} has a maximum context length of {context_size}"
                " tokens. Attempting to run anyway:",
                color="yellow",
            )
    return prompt_token_count


@dataclass
class CostTracker:
    total_tokens: int = 0
    total_cost: float = 0

    def display_api_call_stats(
        self,
        num_prompt_tokens: int,
        num_sampled_tokens: int,
        model: str,
        call_time: float,
        decimal_places: int = 2,
    ) -> None:
        session_context = SESSION_CONTEXT.get()
        stream = session_context.stream

        speed_and_cost_string = ""
        self.total_tokens += num_prompt_tokens + num_sampled_tokens
        if num_sampled_tokens > 0:
            tokens_per_second = num_sampled_tokens / call_time
            speed_and_cost_string += (
                f"Speed: {tokens_per_second:.{decimal_places}f} tkns/s"
            )
        cost = model_price_per_1000_tokens(model)
        if cost:
            prompt_cost = (num_prompt_tokens / 1000) * cost[0]
            sampled_cost = (num_sampled_tokens / 1000) * cost[1]
            call_cost = prompt_cost + sampled_cost
            self.total_cost += call_cost
<<<<<<< HEAD
            if speed_and_cost_string:
                speed_and_cost_string += " | "
            speed_and_cost_string += f"Cost: ${call_cost:.{decimal_places}f}"
        await stream.send(speed_and_cost_string, color="cyan")
=======

            speed_and_cost_string = (
                f"Speed: {tokens_per_second:.2f} tkns/s | Cost: ${call_cost:.2f}"
            )
        else:
            speed_and_cost_string = f"Speed: {tokens_per_second:.2f} tkns/s"
        stream.send(speed_and_cost_string, color="cyan")
>>>>>>> d903c255

        costs_logger = logging.getLogger("costs")
        costs_logger.info(speed_and_cost_string)

<<<<<<< HEAD
    async def display_total_cost(self, decimal_places: int = 2) -> None:
        stream = SESSION_STREAM.get()
        await stream.send(
            f"Total session cost: ${self.total_cost:.{decimal_places}f}",
            color="light_blue",
        )
=======
    def display_total_cost(self) -> None:
        session_context = SESSION_CONTEXT.get()
        stream = session_context.stream
        stream.send(f"Total session cost: ${self.total_cost:.2f}", color="light_blue")
>>>>>>> d903c255
<|MERGE_RESOLUTION|>--- conflicted
+++ resolved
@@ -243,34 +243,15 @@
             sampled_cost = (num_sampled_tokens / 1000) * cost[1]
             call_cost = prompt_cost + sampled_cost
             self.total_cost += call_cost
-<<<<<<< HEAD
             if speed_and_cost_string:
                 speed_and_cost_string += " | "
             speed_and_cost_string += f"Cost: ${call_cost:.{decimal_places}f}"
-        await stream.send(speed_and_cost_string, color="cyan")
-=======
-
-            speed_and_cost_string = (
-                f"Speed: {tokens_per_second:.2f} tkns/s | Cost: ${call_cost:.2f}"
-            )
-        else:
-            speed_and_cost_string = f"Speed: {tokens_per_second:.2f} tkns/s"
         stream.send(speed_and_cost_string, color="cyan")
->>>>>>> d903c255
 
         costs_logger = logging.getLogger("costs")
         costs_logger.info(speed_and_cost_string)
 
-<<<<<<< HEAD
-    async def display_total_cost(self, decimal_places: int = 2) -> None:
-        stream = SESSION_STREAM.get()
-        await stream.send(
-            f"Total session cost: ${self.total_cost:.{decimal_places}f}",
-            color="light_blue",
-        )
-=======
     def display_total_cost(self) -> None:
         session_context = SESSION_CONTEXT.get()
         stream = session_context.stream
-        stream.send(f"Total session cost: ${self.total_cost:.2f}", color="light_blue")
->>>>>>> d903c255
+        stream.send(f"Total session cost: ${self.total_cost:.2f}", color="light_blue")