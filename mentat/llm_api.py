--- conflicted
+++ resolved
@@ -142,11 +142,7 @@
     prompt_token_count = 0
     for message in messages:
         prompt_token_count += count_tokens(message["content"], model)
-<<<<<<< HEAD
-    cprint(f"Total token count: {prompt_token_count}", "cyan")
-=======
     await stream.send(f"Total token count: {prompt_token_count}", color="cyan")
->>>>>>> aac125eb
 
     token_buffer = 500
     context_size = model_context_size(model)
