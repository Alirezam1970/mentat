import asyncio
import logging
import shlex
import traceback
from pathlib import Path
from typing import List, Optional, Union, cast
from uuid import uuid4

<<<<<<< HEAD
from .code_context import CODE_CONTEXT, CodeContext, CodeContextSettings
=======
from mentat.logging_config import setup_logging

from .code_context import CodeContext, CodeContextSettings
>>>>>>> 8a0ddc9f
from .code_edit_feedback import get_user_feedback_on_edits
from .code_file_manager import CODE_FILE_MANAGER, CodeFileManager
from .commands import Command
from .config_manager import CONFIG_MANAGER, ConfigManager
from .conversation import CONVERSATION, Conversation
from .errors import MentatError
from .git_handler import GIT_ROOT, get_shared_git_root_for_paths
from .llm_api import COST_TRACKER, CostTracker, setup_api_key
from .parsers.block_parser import BlockParser
from .parsers.parser import PARSER, Parser
from .parsers.replacement_parser import ReplacementParser
from .parsers.split_diff_parser import SplitDiffParser
from .session_input import collect_user_input
from .session_stream import SESSION_STREAM, SessionStream

parser_map: dict[str, Parser] = {
    "block": BlockParser(),
    "replacement": ReplacementParser(),
    "split-diff": SplitDiffParser(),
}


class Session:
    def __init__(
        self,
        stream: SessionStream,
    ):
        self.stream = stream

        self.id = uuid4()
        setup_api_key()

        self._main_task: asyncio.Task[None] | None = None
        self._stop_task: asyncio.Task[None] | None = None

    @classmethod
    async def create(
        cls,
        paths: List[Path] = [],
        exclude_paths: List[Path] = [],
        no_code_map: bool = False,
        diff: Optional[str] = None,
        pr_diff: Optional[str] = None,
    ):
        # Set contextvars here
        stream = SessionStream()
        await stream.start()
        SESSION_STREAM.set(stream)

        cost_tracker = CostTracker()
        COST_TRACKER.set(cost_tracker)

        git_root = get_shared_git_root_for_paths([Path(path) for path in paths])
        GIT_ROOT.set(git_root)

        # TODO: Config should be created in the client (i.e., to get vscode settings) and passed to session
        config = await ConfigManager.create()
        CONFIG_MANAGER.set(config)

        parser = parser_map[config.parser()]
        PARSER.set(parser)

        code_context_settings = CodeContextSettings(
            paths, exclude_paths, diff, pr_diff, no_code_map
        )
        code_context = await CodeContext.create(code_context_settings)
        CODE_CONTEXT.set(code_context)

        # NOTE: Should codefilemanager, codecontext, and conversation be contextvars/singletons or regular instances?
        code_file_manager = CodeFileManager()
        CODE_FILE_MANAGER.set(code_file_manager)

        conversation = Conversation()
        CONVERSATION.set(conversation)

        return cls(stream)

    async def _main(self):
        stream = SESSION_STREAM.get()
        code_context = CODE_CONTEXT.get()
        conversation = CONVERSATION.get()

        try:
            await code_context.display_context()
            await conversation.display_token_count()
        except MentatError as e:
            await stream.send(str(e), color="red")
            return

        await stream.send("Type 'q' or use Ctrl-C to quit at any time.", color="cyan")
        await stream.send("What can I do for you?", color="light_blue")
        need_user_request = True
        while True:
            if need_user_request:
                message = await collect_user_input()

                # Intercept and run command
                if isinstance(message.data, str) and message.data.startswith("/"):
                    arguments = shlex.split(message.data[1:])
                    command = Command.create_command(arguments[0])
                    await command.apply(*arguments[1:])
                    continue

                if message.data == "q":
                    break

                conversation.add_user_message(message.data)

            file_edits = await conversation.get_model_response()
            file_edits = [
                file_edit for file_edit in file_edits if await file_edit.is_valid()
            ]
            if file_edits:
                need_user_request = await get_user_feedback_on_edits(file_edits)
            else:
                need_user_request = True

    ### lifecycle

    @property
    def is_stopped(self):
        return self._main_task is None and self._stop_task is None

    def start(self) -> asyncio.Task[None]:
        """Asynchronously start the Session.

        A background asyncio. Task will be created to run the startup sequence and run
        the main loop which runs forever (until a client interrupts it).
        """

        if self._main_task:
            logging.warning("Job already started")
            return self._main_task

        setup_logging()

        async def run_main():
            try:
                await self._main()
                await cast(asyncio.Task[None], self.stop())
            except asyncio.CancelledError:
                pass

        def cleanup_main(task: asyncio.Task[None]):
            exception = task.exception()
            if exception is not None:
                logging.error(f"Main task for Session({self.id}) threw an exception")
                traceback.print_exception(
                    type(exception), exception, exception.__traceback__
                )

            self._main_task = None
            logging.debug("Main task stopped")

        self._main_task = asyncio.create_task(run_main())
        self._main_task.add_done_callback(cleanup_main)

        return self._main_task

    def stop(self) -> asyncio.Task[None] | None:
        """Asynchronously stop the Session.

        A background asyncio.Task will be created that handles the shutdown sequence
        of the Session. Clients should wait for `self.is_stopped` to return `True` in
        order to make sure the shutdown sequence has finished.
        """
        if self._stop_task is not None:
            logging.debug("Task is already stopping")
            return self._stop_task
        if self.is_stopped:
            logging.debug("Task is already stopped")
            return

        async def run_stop():
            cost_tracker = COST_TRACKER.get()

            if self._main_task is None:
                return
            try:
<<<<<<< HEAD
                await cost_tracker.display_total_cost()
=======
                await self.cost_tracker.display_total_cost()
                logging.shutdown()
>>>>>>> 8a0ddc9f
                self._main_task.cancel()

                # Pyright can't see `self._main_task` being set to `None` in the task
                # callback handler, so we have to cast the type explicitly here
                self._main_task = cast(Union[asyncio.Task[None], None], self._main_task)

                while self._main_task is not None:
                    await asyncio.sleep(0.01)
                await self.stream.stop()
            except asyncio.CancelledError:
                pass

        def cleanup_stop(_: asyncio.Task[None]):
            self._stop_task = None
            logging.debug("Task has stopped")

        self._stop_task = asyncio.create_task(run_stop())
        self._stop_task.add_done_callback(cleanup_stop)

        return self._stop_task<|MERGE_RESOLUTION|>--- conflicted
+++ resolved
@@ -6,13 +6,9 @@
 from typing import List, Optional, Union, cast
 from uuid import uuid4
 
-<<<<<<< HEAD
+from mentat.logging_config import setup_logging
+
 from .code_context import CODE_CONTEXT, CodeContext, CodeContextSettings
-=======
-from mentat.logging_config import setup_logging
-
-from .code_context import CodeContext, CodeContextSettings
->>>>>>> 8a0ddc9f
 from .code_edit_feedback import get_user_feedback_on_edits
 from .code_file_manager import CODE_FILE_MANAGER, CodeFileManager
 from .commands import Command
@@ -192,12 +188,8 @@
             if self._main_task is None:
                 return
             try:
-<<<<<<< HEAD
                 await cost_tracker.display_total_cost()
-=======
-                await self.cost_tracker.display_total_cost()
                 logging.shutdown()
->>>>>>> 8a0ddc9f
                 self._main_task.cancel()
 
                 # Pyright can't see `self._main_task` being set to `None` in the task
