--- conflicted
+++ resolved
@@ -3,7 +3,7 @@
 from importlib import resources
 from json import JSONDecodeError
 from pathlib import Path
-from typing import Any, Optional, cast
+from typing import Any, Dict, Optional, cast
 
 from mentat.session_stream import get_session_stream
 
@@ -17,44 +17,15 @@
 
 
 class ConfigManager:
-    def __init__(self, git_root: Path):
+    def __init__(
+        self,
+        git_root: Path,
+        user_config: Dict[str, str],
+        project_config: Dict[str, str],
+    ):
         self.git_root = git_root
-<<<<<<< HEAD
-        
-        stream = get_session_stream()
-=======
->>>>>>> b5785106
-
-        if user_config_path.exists():
-            with open(user_config_path) as config_file:
-                try:
-                    self.user_config = json.load(config_file)
-                except JSONDecodeError:
-                    logging.info("User config file contains invalid json")
-                    stream.send_nowait(
-                        "Warning: User .mentat_config.json contains invalid"
-                        " json; ignoring user configuration file",
-                        color="light_yellow",
-                    )
-                    self.user_config = dict[str, str]()
-        else:
-            self.user_config = dict[str, str]()
-
-        project_config_path = self.git_root / config_file_name
-        if project_config_path.exists():
-            with open(project_config_path) as config_file:
-                try:
-                    self.project_config = json.load(config_file)
-                except JSONDecodeError:
-                    logging.info("Project config file contains invalid json")
-                    stream.send_nowait(
-                        "Warning: Git project .mentat_config.json contains invalid"
-                        " json; ignoring project configuration file",
-                        color="light_yellow",
-                    )
-                    self.project_config = dict[str, str]()
-        else:
-            self.project_config = dict[str, str]()
+        self.user_config = user_config
+        self.project_config = project_config
 
         default_config_path = resources.files(package_name).joinpath(
             default_config_file_name
@@ -62,19 +33,51 @@
         with default_config_path.open("r") as config_file:
             self.default_config = json.load(config_file)
 
+    @classmethod
+    async def create(cls, git_root: Path):
+        stream = get_session_stream()
+
+        if user_config_path.exists():
+            with open(user_config_path) as config_file:
+                try:
+                    user_config = json.load(config_file)
+                except JSONDecodeError:
+                    logging.info("User config file contains invalid json")
+                    await stream.send(
+                        "Warning: User .mentat_config.json contains invalid"
+                        " json; ignoring user configuration file",
+                        color="light_yellow",
+                    )
+                    user_config = dict[str, str]()
+        else:
+            user_config = dict[str, str]()
+
+        project_config_path = git_root / config_file_name
+        if project_config_path.exists():
+            with open(project_config_path) as config_file:
+                try:
+                    project_config = json.load(config_file)
+                except JSONDecodeError:
+                    logging.info("Project config file contains invalid json")
+                    await stream.send(
+                        "Warning: Git project .mentat_config.json contains invalid"
+                        " json; ignoring project configuration file",
+                        color="light_yellow",
+                    )
+                    project_config = dict[str, str]()
+        else:
+            project_config = dict[str, str]()
+
+        self = cls(git_root, user_config, project_config)
+
+        return self
+
     def input_style(self) -> list[tuple[str, str]]:
         return cast(list[tuple[str, str]], self._get_key("input-style"))
-<<<<<<< HEAD
 
     def model(self) -> str:
         return cast(str, self._get_key("model"))
 
-=======
-
-    def model(self) -> str:
-        return cast(str, self._get_key("model"))
-
->>>>>>> b5785106
     def maximum_context(self) -> Optional[int]:
         maximum_context = self._get_key("maximum-context")
         if maximum_context:
@@ -83,12 +86,9 @@
 
     def file_exclude_glob_list(self) -> list[str]:
         return cast(list[str], self._get_key("file-exclude-glob-list"))
-<<<<<<< HEAD
-=======
 
     def parser(self) -> str:
         return cast(str, self._get_key("format"))
->>>>>>> b5785106
 
     def _get_key(self, key: str) -> Any:
         if key in self.project_config:
