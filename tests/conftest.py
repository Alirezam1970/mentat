import os
import shutil
import stat
import subprocess
import tempfile
from datetime import datetime
from pathlib import Path
from unittest.mock import AsyncMock
from uuid import uuid4

import pytest
import pytest_asyncio

from mentat.config_manager import ConfigManager
from mentat.session_stream import (
    SESSION_STREAM,
    SessionStream,
    StreamMessage,
    StreamMessageSource,
)
from mentat.streaming_printer import StreamingPrinter

pytest_plugins = ("pytest_reportlog",)


def filter_mark(items, mark, exists):
    new_items = []
    for item in items:
        marker = item.get_closest_marker(mark)
        if bool(marker) == bool(exists):
            new_items.append(item)
    return new_items


def pytest_addoption(parser):
    parser.addoption("--benchmark", action="store_true")
    parser.addoption("--uitest", action="store_true")
    # The following flags are used by benchmark tests
    parser.addoption(
        "--max_exercises",
        action="store",
        default="1",
        help="The maximum number of exercises to run",
    )
    parser.addoption(
        "--max_iterations",
        action="store",
        default="1",
        help="Number of times to rerun mentat with error messages",
    )
    parser.addoption(
        "--language",
        action="store",
        default="python",
        help="Which exercism language to do exercises for",
    )
    parser.addoption(
        "--max_workers",
        action="store",
        default="1",
        help="Number of workers to use for multiprocessing",
    )
    parser.addoption(
        "--refresh_repo",
        action="store_true",
        default=False,
        help="When set local changes will be discarded.",
    )


def pytest_configure(config):
    config.addinivalue_line("markers", "benchmark: run benchmarks that call openai")
    config.addinivalue_line(
        "markers", "uitest: run ui-tests that get evaluated by humans"
    )


def pytest_collection_modifyitems(config, items):
    benchmark = config.getoption("--benchmark")
    uitest = config.getoption("--uitest")
    items[:] = filter_mark(items, "benchmark", benchmark)
    items[:] = filter_mark(items, "uitest", uitest)


@pytest.fixture(scope="function")
def mock_call_llm_api(mocker):
    mock = mocker.patch("mentat.conversation.call_llm_api")

    def set_generator_values(values):
        async def async_generator():
            for value in values:
                yield {"choices": [{"delta": {"content": value}}]}
            yield {"choices": [{"delta": {"content": "\n"}}]}

        mock.return_value = async_generator()

    mock.set_generator_values = set_generator_values

    return mock


@pytest.fixture
def mock_collect_user_input(mocker):
    async_mock = AsyncMock()

    mocker.patch("mentat.code_edit_feedback.collect_user_input", side_effect=async_mock)
    mocker.patch("mentat.session_input.collect_user_input", side_effect=async_mock)
    mocker.patch("mentat.session.collect_user_input", side_effect=async_mock)

    def set_stream_messages(values):
        async_mock.side_effect = [
            StreamMessage(
                id=uuid4(),
                channel="default",
                source=StreamMessageSource.CLIENT,
                data=value,
                extra=None,
                created_at=datetime.utcnow(),
            )
            for value in values
        ]

    async_mock.set_stream_messages = set_stream_messages
    return async_mock


@pytest.fixture(scope="function")
def mock_setup_api_key(mocker):
    mocker.patch("mentat.session.setup_api_key")
    mocker.patch("mentat.conversation.is_model_available")
    return


@pytest_asyncio.fixture
async def mock_config(temp_testbed):
    config = await ConfigManager.create(Path(temp_testbed))
    config.project_config = {}
    return config


# @pytest.fixture
# def mock_context(mock_config):
#     return CodeContext(mock_config, [], [])


def add_permissions(func, path, exc_info):
    """
    Error handler for ``shutil.rmtree``.

    If the error is due to an access error (read only file)
    it attempts to add write permission and then retries.

    If the error is for another reason it re-raises the error.
    """

    # Is the error an access error?
    if not os.access(path, os.W_OK):
        os.chmod(path, stat.S_IWUSR)
        func(path)
    else:
        raise


# The contexvar needs to be set in a synchronous fixture due to pytest not propagating
# async fixture contexts to test contexts.
# https://github.com/pytest-dev/pytest-asyncio/issues/127
@pytest.fixture
def _mock_stream():
    session_stream = SessionStream()
    token = SESSION_STREAM.set(session_stream)
    yield session_stream
    SESSION_STREAM.reset(token)


@pytest_asyncio.fixture()
async def mock_stream(_mock_stream):
    await _mock_stream.start()
    yield _mock_stream
    await _mock_stream.stop()


### Auto-used fixtures


def run_git_command(cwd, *args):
    """Helper function to run a git command."""
    subprocess.run(
        ["git"] + list(args),
        cwd=cwd,
        stdout=subprocess.DEVNULL,
        stderr=subprocess.DEVNULL,
    )


@pytest.fixture(autouse=True)
def temp_testbed(monkeypatch):
    # create temporary copy of testbed, complete with git repo
    # realpath() resolves symlinks, required for paths to match on macOS
    temp_dir = os.path.realpath(tempfile.mkdtemp())
    temp_testbed = os.path.join(temp_dir, "testbed")
    shutil.copytree("testbed", temp_testbed)
    shutil.copy(".gitignore", temp_testbed)

    # Initialize git repo
    run_git_command(temp_testbed, "init")

    # Set local config for user.name and user.email. Set automatically on
    # MacOS, but not Windows/Ubuntu, which prevents commits from taking.
    run_git_command(temp_testbed, "config", "user.email", "test@example.com")
    run_git_command(temp_testbed, "config", "user.name", "Test User")

    # Add all files and commit
    run_git_command(temp_testbed, "add", ".")
    run_git_command(temp_testbed, "commit", "-m", "add testbed")

    # necessary to undo chdir before calling rmtree, or it fails on windows
    with monkeypatch.context() as m:
        m.chdir(temp_testbed)
        yield temp_testbed

    shutil.rmtree(temp_dir, onerror=add_permissions)


# Always set the user config to just be a config in the temp_testbed; that way,
# it will be unset unless a specific test wants to make a config in the testbed
@pytest.fixture(autouse=True)
def mock_user_config(mocker):
    from mentat import config_manager
    from mentat.config_manager import config_file_name

    config_manager.user_config_path = Path(config_file_name)


# # Creating a prompt session in Github Actions on Windows throws an error
# # even though we don't use it, so we always have to mock the prompt session on Windows
# @pytest.fixture(autouse=True)
# def mock_prompt_session(mocker):
#     # Only mock these on Windows
#     if os.name == "nt":
#         mocker.patch("mentat.user_input_manager.PromptSession")
#         mocker.patch("mentat.user_input_manager.MentatPromptSession")


@pytest.fixture(autouse=True)
<<<<<<< HEAD
def mock_prompt_session(mocker):
    # Only mock these on Windows
    if os.name == "nt":
        mocker.patch("mentat.user_input_manager.PromptSession")
        mocker.patch("mentat.user_input_manager.MentatPromptSession")


@pytest.fixture(autouse=True)
def mock_get_codemaps(mocker):
    mocker.patch("mentat.code_map.get_code_map", return_value=[])
=======
def mock_sleep_time(mocker):
    mocker.patch.object(StreamingPrinter, "sleep_time", new=lambda self: 0)
>>>>>>> aac125eb
<|MERGE_RESOLUTION|>--- conflicted
+++ resolved
@@ -132,7 +132,7 @@
 
 
 @pytest_asyncio.fixture
-async def mock_config(temp_testbed):
+async def mock_config(temp_testbed, mock_stream):
     config = await ConfigManager.create(Path(temp_testbed))
     config.project_config = {}
     return config
@@ -242,7 +242,13 @@
 
 
 @pytest.fixture(autouse=True)
-<<<<<<< HEAD
+def mock_sleep_time(mocker):
+    mocker.patch.object(StreamingPrinter, "sleep_time", new=lambda self: 0)
+
+
+# Creating a prompt session in Github Actions on Windows throws an error
+# even though we don't use it, so we always have to mock the prompt session on Windows
+@pytest.fixture(autouse=True)
 def mock_prompt_session(mocker):
     # Only mock these on Windows
     if os.name == "nt":
@@ -252,8 +258,4 @@
 
 @pytest.fixture(autouse=True)
 def mock_get_codemaps(mocker):
-    mocker.patch("mentat.code_map.get_code_map", return_value=[])
-=======
-def mock_sleep_time(mocker):
-    mocker.patch.object(StreamingPrinter, "sleep_time", new=lambda self: 0)
->>>>>>> aac125eb
+    mocker.patch("mentat.code_map.get_code_map", return_value=[])