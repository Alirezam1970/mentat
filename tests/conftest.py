--- conflicted
+++ resolved
@@ -7,14 +7,9 @@
 
 import pytest
 
-<<<<<<< HEAD
-from mentat.code_context import CodeContext
-from mentat.config_manager import ConfigManager
-=======
 from mentat import config_manager
 from mentat.code_context import CodeContext
 from mentat.config_manager import ConfigManager, config_file_name
->>>>>>> b5785106
 from mentat.streaming_printer import StreamingPrinter
 from mentat.user_input_manager import UserInputManager
 
@@ -47,15 +42,12 @@
         help="Number of times to rerun mentat with error messages",
     )
     parser.addoption(
-<<<<<<< HEAD
-=======
         "--language",
         action="store",
         default="python",
         help="Which exercism language to do exercises for",
     )
     parser.addoption(
->>>>>>> b5785106
         "--max_workers",
         action="store",
         default="1",
