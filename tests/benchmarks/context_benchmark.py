"""
Given a codebase, a prompt and a token limit, code_context will auto-select
features to include in the code_message. This script evaluates the 
performance of that selection algorithm.

Test Guidelines:
- Codebase should be larger than the token limit
- Prompts should be thorough and specific - give it the best chance to succeed
- Tasks should draw on multiple files/features.

Scoring:
- Score based on the features (path, level, diff) auto-selected
- Use traditional precision, recall and f1 scores:
    - y_pred = [(f in code_context.features) for f in all_features]
    - y_true = [(f in test.expected) for f in all_features]

Fine-tuning:
An auto-context process might look like this:
1. Use local methods (embeddings) to select a full-context worth
    of features
2. Send the code_message of those features to gpt-3, and have it 
    return a modified features spec [(path, level, diff)] based on what's
    relevant and not. (Bonus: let gpt-3 ask for more info if it needs it)
3. Use the modified features to get_code_message for gpt-4

These tests can be used to train/score #1 or #2, but we'd expect #2 to score 
a lot higher.
"""
import os
import subprocess

import pytest

from mentat.code_context import CodeContext, CodeContextSettings
from mentat.code_file import CodeFile, CodeMessageLevel
from mentat.git_handler import GIT_ROOT, get_non_gitignored_files
from mentat.llm_api import setup_api_key

from .utils import clone_repo

pytestmark = pytest.mark.benchmark

tests = [
    {
        "name": "Mentat: replace subprocess/git with GitPython",
        "codebase_url": "http://github.com/AbanteAI/mentat",
        "codebase_name": "mentat",
        "commit": "a9f055e",
        "prompt": (
            "I want to update all the files in git_handler to use the 'Repo' class from"
            " GitPython instead of calling subprocess. Update each function in"
            " mentat/git_handler.py that calls subprocess to use Repo instead. If git"
            " is run with subprocess anywhere in the code, update those as well."
        ),
        "expected_features": [
            "mentat/git_handler.py",
            "mentat/diff_context.py:173-179",
            "tests/benchmark_test.py:118-139",
            "tests/commands_test.py:26-34",
            "tests/conftest.py:259-266",
            "tests/diff_context_test.py",
            "tests/git_handler_test.py:23-30",
            "tests/clients/terminal_client_test.py:62-93",
        ],
        "expected_edits": [
            # for other benchmarks
        ],
    },
]


@pytest.mark.asyncio
async def test_code_context_performance(
    mock_stream, mock_config, mock_code_file_manager, mock_parser
):
    setup_api_key()

    for test in tests:
        print(f"\n\n{test['codebase_name']}/ \t '{test['prompt'][:50]}...'")

        code_dir = clone_repo(test["codebase_url"], test["codebase_name"])
        os.chdir(code_dir)
        if test["commit"]:
            subprocess.run(["git", "checkout", test["commit"]])

        GIT_ROOT.set(code_dir)

        # Create a context and run get_code_message to set the features
<<<<<<< HEAD
        settings = CodeContextSettings(use_embeddings=True)
        code_context = await CodeContext.create(["mentat/__init__.py"], [], settings)
=======
        settings = CodeContextSettings(use_embedding=True)
        code_context = CodeContext(["mentat/__init__.py"], [], settings)
>>>>>>> d903c255
        _ = await code_context.get_code_message(test["prompt"], "gpt-4", 7000)

        # Calculate y_pred and y_true
        actual = {
            f.path for f in code_context.features if f.level == CodeMessageLevel.CODE
        }
        expected_features = {
            CodeFile(f).path for f in test["expected_features"]
        }  # Ignore line numbers for now
        y_pred = [f in actual for f in get_non_gitignored_files(code_dir)]
        y_true = [f in expected_features for f in get_non_gitignored_files(code_dir)]

        _TP = sum([1 for p, t in zip(y_pred, y_true) if p and t])
        _TN = sum([1 for p, t in zip(y_pred, y_true) if not p and not t])
        _FP = sum([1 for p, t in zip(y_pred, y_true) if p and not t])
        _FN = sum([1 for p, t in zip(y_pred, y_true) if not p and t])
        print(f"True Positive:\t{_TP:.3f}")
        print(f"True Negative:\t{_TN:.3f}")
        print(f"False Positive:\t{_FP:.3f}")
        print(f"False Negative:\t{_FN:.3f}")

        precision, recall = None, None
        if (_TP + _FP) > 0:
            precision = _TP / (_TP + _FP)
            print(
                f"Precision:\t{precision:.3f}\t| How many selected features are"
                " relevant?"
            )
        if (_TP + _FN) > 0:
            recall = _TP / (_TP + _FN)
            print(
                f"Recall:\t\t{recall:.3f}\t| How many relevant features are selected?"
            )
        if precision and recall:
            f1 = 2 * precision * recall / (precision + recall)
            print(f"F1:\t\t{f1:.3f}\t| Weighted average of precision and recall")<|MERGE_RESOLUTION|>--- conflicted
+++ resolved
@@ -86,13 +86,8 @@
         GIT_ROOT.set(code_dir)
 
         # Create a context and run get_code_message to set the features
-<<<<<<< HEAD
-        settings = CodeContextSettings(use_embeddings=True)
-        code_context = await CodeContext.create(["mentat/__init__.py"], [], settings)
-=======
         settings = CodeContextSettings(use_embedding=True)
         code_context = CodeContext(["mentat/__init__.py"], [], settings)
->>>>>>> d903c255
         _ = await code_context.get_code_message(test["prompt"], "gpt-4", 7000)
 
         # Calculate y_pred and y_true
